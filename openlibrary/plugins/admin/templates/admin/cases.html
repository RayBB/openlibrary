$def with (summary, total, cases, desc, error = False)

<div id="contentHead">
<<<<<<< HEAD
    $:render_template("admin/menu", "/admin")
=======
    <div class="superNav">
        <a href="/admin">$_("Admin Center")</a>
        / 
    </div> 
    <h1>Help Cases</h1>
>>>>>>> c4b85798
</div>
<div id="contentBody">
<style type="text/css">
table.support { 
              font-family: Lucida, "Lucida Sans";
              font-size: 0.75em;
              width: 100%;
              }

table.support th { 
                 font-weight: bold;
 }
table.support th, table.support td {
                                 border-bottom: 1px solid #ddd; 
                                 vertical-align:top;
                                 padding: 5pt;
                                 }
table.support pre.hidden { 
                         display: none;
 }

</style>

$if error:
  <p>Couldn't connect to support database.</p>
$else:
<<<<<<< HEAD
  <p>Filter: <strong>Total</strong> <a href="/admin/support">$total</a> 
  $for i in summary:
    | $(i.key[0]) <a href="/admin/support/$(i.key[0])">$(i.value)</a>
=======
  <p>Filter: <strong> $len(cases) total</strong> | 
  $for i in summary:
    <a href="/admin/support/$(i.key[0])">$(i.value) $(i.key[0])</a>  |
>>>>>>> c4b85798
    
  <table class = "support" border="0" cellspacing="0" cellpadding="10">
      <tr>
          <th><a href="?sort=caseid&desc=$desc">#</a></th>
          <th><a href="?sort=created&desc=$desc">Created</a></th>
          <th><a href="?sort=subject&desc=$desc">Subject</a></th>
          <th><a href="?sort=user&desc=$desc">User</a></th>
          <th><a href="?sort=assigned&desc=$desc">Assigned to</a></th>
          <th><a href="?sort=lastmodified&desc=$desc">Last modified</a> </th>
	  <th><a href="?sort=notes&desc=$desc">No. of notes</a></th>
          <th><a href="?sort=status&desc=$desc">Status</a></th>
      </tr>
      $for case in cases:
      <tr>
        <td align="right">$case.caseid</td>
        <td>$datestr(case.created)</td>
        <td><a href="/admin/support/$(case.caseno)">$case.subject</a></td>
        <td><a href="/admin/people/$(case.creator_username)">$case.creator_name</a></td>
        <td>$case.assignee</td>
        <td>$datestr(case.last_modified)</td>
	<td>$len(case.history)</td>
        <td>$case.status</td>
      </tr>
  </table>
  </div><|MERGE_RESOLUTION|>--- conflicted
+++ resolved
@@ -1,15 +1,11 @@
 $def with (summary, total, cases, desc, error = False)
 
 <div id="contentHead">
-<<<<<<< HEAD
-    $:render_template("admin/menu", "/admin")
-=======
     <div class="superNav">
         <a href="/admin">$_("Admin Center")</a>
         / 
     </div> 
     <h1>Help Cases</h1>
->>>>>>> c4b85798
 </div>
 <div id="contentBody">
 <style type="text/css">
@@ -36,16 +32,10 @@
 $if error:
   <p>Couldn't connect to support database.</p>
 $else:
-<<<<<<< HEAD
-  <p>Filter: <strong>Total</strong> <a href="/admin/support">$total</a> 
+  <p>Filter: <a href="/admin/support/"><strong> $len(cases) total</strong> </a>
   $for i in summary:
-    | $(i.key[0]) <a href="/admin/support/$(i.key[0])">$(i.value)</a>
-=======
-  <p>Filter: <strong> $len(cases) total</strong> | 
-  $for i in summary:
-    <a href="/admin/support/$(i.key[0])">$(i.value) $(i.key[0])</a>  |
->>>>>>> c4b85798
-    
+    |  <a href="/admin/support/$(i.key[0])">$(i.value) $(i.key[0])</a>
+  </p>
   <table class = "support" border="0" cellspacing="0" cellpadding="10">
       <tr>
           <th><a href="?sort=caseid&desc=$desc">#</a></th>
