--- conflicted
+++ resolved
@@ -1,12 +1,6 @@
 $def with (stats=None)
-<<<<<<< HEAD
 
-$if not stats:
-    $return
-
-=======
-  $if stats:
->>>>>>> 0bd4b07d
+$if stats:
     <div class="head"> 
         <h2 class="inline">Around the Library</h2>
         <p class="inline sansserif large collapse">&nbsp;Here's what's happened over the last 28 days. More <a href="/recentchanges">recent changes</a>.</p>
