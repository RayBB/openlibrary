import datetime
import itertools
import logging
import os
import re
from json import JSONDecodeError
from math import ceil
from statistics import median
<<<<<<< HEAD
from typing import Literal, List, Optional, cast, TypedDict, Set, Dict, Any
from timeit import default_timer as timer
=======
from typing import Literal, List, Optional, cast, TypedDict, Set, Dict, Any, Union
>>>>>>> 16ba7706

import httpx
import requests
import sys
import time

from httpx import HTTPError, TimeoutException
from six.moves.urllib.parse import urlparse
from collections import defaultdict
from unicodedata import normalize
from joblib import Parallel, delayed
import psycopg2

import json
import six
from six.moves.http_client import HTTPConnection
import web

from openlibrary import config
from openlibrary.catalog.utils.query import set_query_host, base_url as get_ol_base_url
from openlibrary.core import helpers as h
from openlibrary.solr.data_provider import (
    get_data_provider,
    DataProvider,
    ExternalDataProvider,
)
from openlibrary.solr.solr_types import SolrDocument
from openlibrary.utils import uniq
from openlibrary.utils.ddc import normalize_ddc, choose_sorting_ddc
from openlibrary.utils.isbn import opposite_isbn
from openlibrary.utils.lcc import short_lcc_to_sortable_lcc, choose_sorting_lcc

logger = logging.getLogger("openlibrary.solr")

re_lang_key = re.compile(r'^/(?:l|languages)/([a-z]{3})$')
re_author_key = re.compile(r'^/(?:a|authors)/(OL\d+A)')
re_bad_char = re.compile('[\x01\x0b\x1a-\x1e]')
re_edition_key = re.compile(r"/books/([^/]+)")
re_iso_date = re.compile(r'^(\d{4})-\d\d-\d\d$')
re_solr_field = re.compile(r'^[-\w]+$', re.U)
re_year = re.compile(r'(\d{4})$')

# This will be set to a data provider; have faith, mypy!
data_provider = cast(DataProvider, None)
_ia_db = None

solr_base_url = None
solr_next: Optional[bool] = None


def get_solr_base_url():
    """
    Get Solr host

    :rtype: str
    """
    global solr_base_url

    load_config()

    if not solr_base_url:
        solr_base_url = config.runtime_config['plugin_worksearch']['solr_base_url']

    return solr_base_url


def set_solr_base_url(solr_url: str):
    global solr_base_url
    solr_base_url = solr_url


def get_solr_next() -> bool:
    """
    Get whether this is the next version of solr; ie new schema configs/fields, etc.
    """
    global solr_next

    if solr_next is None:
        load_config()
        solr_next = config.runtime_config['plugin_worksearch'].get('solr_next', False)

    return solr_next


def set_solr_next(val: bool):
    global solr_next
    solr_next = val


class IALiteMetadata(TypedDict):
    boxid: set[str]
    collection: set[str]


def get_ia_collection_and_box_id(ia: str) -> Optional[IALiteMetadata]:
    """
    Get the collections and boxids of the provided IA id

    TODO Make the return type of this a namedtuple so that it's easier to reference
    :param str ia: Internet Archive ID
    :return: A dict of the form `{ boxid: set[str], collection: set[str] }`
    :rtype: dict[str, set]
    """
    if len(ia) == 1:
        return None

    def get_list(d, key):
        """
        Return d[key] as some form of list, regardless of if it is or isn't.

        :param dict or None d:
        :param str key:
        :rtype: list
        """
        if not d:
            return []
        value = d.get(key, [])
        if not value:
            return []
        elif value and not isinstance(value, list):
            return [value]
        else:
            return value

    metadata = data_provider.get_metadata(ia)
    return {
        'boxid': set(get_list(metadata, 'boxid')),
        'collection': set(get_list(metadata, 'collection')),
    }


class AuthorRedirect(Exception):
    pass


def strip_bad_char(s):
    if not isinstance(s, str):
        return s
    return re_bad_char.sub('', s)


def str_to_key(s):
    """
    Convert a string to a valid Solr field name.
    TODO: this exists in openlibrary/utils/__init__.py str_to_key(), DRY
    :param str s:
    :rtype: str
    """
    to_drop = set(''';/?:@&=+$,<>#%"{}|\\^[]`\n\r''')
    return ''.join(c if c != ' ' else '_' for c in s.lower() if c not in to_drop)


re_not_az = re.compile('[^a-zA-Z]')


def is_sine_nomine(pub):
    """
    Check if the publisher is 'sn' (excluding non-letter characters).

    :param str pub:
    :rtype: bool
    """
    return re_not_az.sub('', pub).lower() == 'sn'


def pick_cover_edition(editions, work_cover_id):
    """
    Get edition that's used as the cover of the work. Otherwise get the first English edition, or otherwise any edition.

    :param list[dict] editions:
    :param int or None work_cover_id:
    :rtype: dict or None
    """
    editions_w_covers = [
        ed
        for ed in editions
        if any(cover_id for cover_id in ed.get('covers', []) if cover_id != -1)
    ]
    return next(
        itertools.chain(
            # Prefer edition with the same cover as the work first
            (ed for ed in editions_w_covers if work_cover_id in ed.get('covers', [])),
            # Then prefer English covers
            (ed for ed in editions_w_covers if 'eng' in str(ed.get('languages', []))),
            # Then prefer anything with a cover
            editions_w_covers,
            # The default: None
            [None],
        )
    )


def pick_number_of_pages_median(editions: list[dict]) -> Optional[int]:
    number_of_pages = [
        cast(int, e.get('number_of_pages'))
        for e in editions
        if e.get('number_of_pages') and type(e.get('number_of_pages')) == int
    ]

    if number_of_pages:
        return ceil(median(number_of_pages))
    else:
        return None


def get_edition_languages(edition: dict) -> list[str]:
    """
    :returns: eg ['eng', 'ger']
    """
    result: list[str] = []
    for lang in edition.get('languages', []):
        m = re_lang_key.match(lang['key'] if isinstance(lang, dict) else lang)
        if m:
            result.append(m.group(1))
    return result


def get_work_subjects(w):
    """
    Gets the subjects of the work grouped by type and then by count.

    :param dict w: Work
    :rtype: dict[str, dict[str, int]]
    :return: Subjects grouped by type, then by subject and count. Example:
    `{ subject: { "some subject": 1 }, person: { "some person": 1 } }`
    """
    assert w['type']['key'] == '/type/work'

    subjects = {}
    field_map = {
        'subjects': 'subject',
        'subject_places': 'place',
        'subject_times': 'time',
        'subject_people': 'person',
    }

    for db_field, solr_field in field_map.items():
        if not w.get(db_field, None):
            continue
        cur = subjects.setdefault(solr_field, {})
        for v in w[db_field]:
            try:
                # TODO Is this still a valid case? Can the subject of a work be an object?
                if isinstance(v, dict):
                    if 'value' not in v:
                        continue
                    v = v['value']
                cur[v] = cur.get(v, 0) + 1
            except:
                logger.error("Failed to process subject: %r", v)
                raise

    return subjects


def four_types(i):
    """
    Moves any subjects not of type subject, time, place, or person into type subject.
    TODO Remove; this is only used after get_work_subjects, which already returns dict with valid keys.

    :param dict[str, dict[str, int]] i: Counts of subjects of the form `{ <subject_type>: { <subject>: <count> }}`
    :return: dict of the same form as the input, but subject_type can only be one of subject, time, place, or person.
    :rtype: dict[str, dict[str, int]]
    """
    want = {'subject', 'time', 'place', 'person'}
    ret = {k: i[k] for k in want if k in i}
    for j in (j for j in i if j not in want):
        for k, v in i[j].items():
            if 'subject' in ret:
                ret['subject'][k] = ret['subject'].get(k, 0) + v
            else:
                ret['subject'] = {k: v}
    return ret


def datetimestr_to_int(datestr):
    """
    Convert an OL datetime to a timestamp integer.

    :param str or dict datestr: Either a string like `"2017-09-02T21:26:46.300245"` or a dict like
        `{"value": "2017-09-02T21:26:46.300245"}`
    :rtype: int
    """
    if isinstance(datestr, dict):
        datestr = datestr['value']

    if datestr:
        try:
            t = h.parse_datetime(datestr)
        except (TypeError, ValueError):
            t = datetime.datetime.utcnow()
    else:
        t = datetime.datetime.utcnow()

    return int(time.mktime(t.timetuple()))


def safeget(func):
    """
    TODO: DRY with solrbuilder copy
    >>> safeget(lambda: {}['foo'])
    >>> safeget(lambda: {}['foo']['bar'][0])
    >>> safeget(lambda: {'foo': []}['foo'][0])
    >>> safeget(lambda: {'foo': {'bar': [42]}}['foo']['bar'][0])
    42
    >>> safeget(lambda: {'foo': 'blah'}['foo']['bar'])
    """
    try:
        return func()
    except (KeyError, IndexError, TypeError):
        return None


class SolrProcessor:
    """Processes data to into a form suitable for adding to works solr."""

    def __init__(self, resolve_redirects=False):
        self.resolve_redirects = resolve_redirects

    def process_editions(self, w, editions, ia_metadata, identifiers):
        """
        Add extra fields to the editions dicts (ex: pub_year, public_scan, ia_collection, etc.).
        Also gets all the identifiers from the editions and puts them in identifiers.

        :param dict w: Work dict
        :param list[dict] editions: Editions of work
        :param ia_metadata: boxid/collection of each associated IA id
            (ex: `{foobar: {boxid: {"foo"}, collection: {"lendinglibrary"}}}`)
        :param defaultdict[str, list] identifiers: Where to store the identifiers from each edition
        :return: edition dicts with extra fields
        :rtype: list[dict]
        """
        for e in editions:
            pub_year = self.get_pub_year(e)
            if pub_year:
                e['pub_year'] = pub_year

            ia = None
            if 'ocaid' in e:
                ia = e['ocaid']
            elif 'ia_loaded_id' in e:
                loaded = e['ia_loaded_id']
                ia = loaded if isinstance(loaded, str) else loaded[0]

            # If the _ia_meta field is already set in the edition, use it instead of querying archive.org.
            # This is useful to when doing complete reindexing of solr.
            if ia and '_ia_meta' in e:
                ia_meta_fields = e['_ia_meta']
            elif ia:
                ia_meta_fields = ia_metadata.get(ia)
            else:
                ia_meta_fields = None

            if ia_meta_fields:
                collection = ia_meta_fields['collection']
                if 'ia_box_id' in e and isinstance(e['ia_box_id'], str):
                    e['ia_box_id'] = [e['ia_box_id']]
                if ia_meta_fields.get('boxid'):
                    box_id = list(ia_meta_fields['boxid'])[0]
                    e.setdefault('ia_box_id', [])
                    if box_id.lower() not in [x.lower() for x in e['ia_box_id']]:
                        e['ia_box_id'].append(box_id)
                e['ia_collection'] = collection
                e['public_scan'] = ('lendinglibrary' not in collection) and (
                    'printdisabled' not in collection
                )

            if 'identifiers' in e:
                for k, id_list in e['identifiers'].items():
                    k_orig = k
                    k = (
                        k.replace('.', '_')
                        .replace(',', '_')
                        .replace('(', '')
                        .replace(')', '')
                        .replace(':', '_')
                        .replace('/', '')
                        .replace('#', '')
                        .lower()
                    )
                    m = re_solr_field.match(k)
                    if not m:
                        logger.error('bad identifier key %s %s', k_orig, k)
                    assert m
                    for v in id_list:
                        v = v.strip()
                        if v not in identifiers[k]:
                            identifiers[k].append(v)
        return sorted(editions, key=lambda e: int(e.get('pub_year') or -sys.maxsize))

    @staticmethod
    def normalize_authors(authors) -> list[dict]:
        """
        Need to normalize to a predictable format because of inconsitencies in data

        >>> SolrProcessor.normalize_authors([
        ...     {'type': {'key': '/type/author_role'}, 'author': '/authors/OL1A'}
        ... ])
        [{'type': {'key': '/type/author_role'}, 'author': {'key': '/authors/OL1A'}}]
        >>> SolrProcessor.normalize_authors([{
        ...     "type": {"key": "/type/author_role"},
        ...     "author": {"key": "/authors/OL1A"}
        ... }])
        [{'type': {'key': '/type/author_role'}, 'author': {'key': '/authors/OL1A'}}]
        """
        return [
            {
                'type': {
                    'key': safeget(lambda: a['type']['key']) or '/type/author_role'
                },
                'author': (
                    a['author']
                    if isinstance(a['author'], dict)
                    else {'key': a['author']}
                ),
            }
            for a in authors
            # TODO: Remove after
            #  https://github.com/internetarchive/openlibrary-client/issues/126
            if 'author' in a
        ]

    def get_author(self, a):
        """
        Get author dict from author entry in the work.

        get_author({"author": {"key": "/authors/OL1A"}})

        :param dict a: An element of work['authors']
        :return: Full author document
        :rtype: dict or None
        """
        if 'type' in a['author']:
            # means it is already the whole object.
            # It'll be like this when doing re-indexing of solr.
            return a['author']

        key = a['author']['key']
        m = re_author_key.match(key)
        if not m:
            logger.error('invalid author key: %s', key)
            return
        return data_provider.get_document(key)

    def extract_authors(self, w):
        """
        Get the full author objects of the given work

        :param dict w:
        :rtype: list[dict]
        """
        authors = [
            self.get_author(a)
            for a in SolrProcessor.normalize_authors(w.get("authors", []))
        ]

        if any(a['type']['key'] == '/type/redirect' for a in authors):
            if self.resolve_redirects:

                def resolve(a):
                    if a['type']['key'] == '/type/redirect':
                        a = data_provider.get_document(a['location'])
                    return a

                authors = [resolve(a) for a in authors]
            else:
                # we don't want to raise an exception but just write a warning on the log
                # raise AuthorRedirect
                logger.warning('author redirect error: %s', w['key'])

        ## Consider only the valid authors instead of raising an error.
        # assert all(a['type']['key'] == '/type/author' for a in authors)
        authors = [a for a in authors if a['type']['key'] == '/type/author']

        return authors

    def get_pub_year(self, e):
        """
        Get the year the given edition was published.

        :param dict e: Full edition dict
        :return: Year edition was published
        :rtype: str or None
        """
        pub_date = e.get('publish_date', None)
        if pub_date:
            m = re_iso_date.match(pub_date)
            if m:
                return m.group(1)
            m = re_year.search(pub_date)
            if m:
                return m.group(1)

    def get_subject_counts(self, w, editions, has_fulltext):
        """
        Get the counts of the work's subjects grouped by subject type.
        Also includes subjects like "Accessible book" or "Protected DAISY" based on editions.

        :param dict w: Work
        :param list[dict] editions: Editions of Work
        :param bool has_fulltext: Whether this work has a copy on IA
        :rtype: dict[str, dict[str, int]]
        :return: Subjects grouped by type, then by subject and count. Example:
        `{ subject: { "some subject": 1 }, person: { "some person": 1 } }`
        """
        try:
            subjects = four_types(get_work_subjects(w))
        except:
            logger.error('bad work: %s', w['key'])
            raise

        # FIXME THIS IS ALL DONE IN get_work_subjects! REMOVE
        field_map = {
            'subjects': 'subject',
            'subject_places': 'place',
            'subject_times': 'time',
            'subject_people': 'person',
        }

        for db_field, solr_field in field_map.items():
            if not w.get(db_field, None):
                continue
            cur = subjects.setdefault(solr_field, {})
            for v in w[db_field]:
                try:
                    if isinstance(v, dict):
                        if 'value' not in v:
                            continue
                        v = v['value']
                    cur[v] = cur.get(v, 0) + 1
                except:
                    logger.error("bad subject: %r", v)
                    raise
        # FIXME END_REMOVE

        # TODO This literally *exactly* how has_fulltext is calculated
        if any(e.get('ocaid', None) for e in editions):
            subjects.setdefault('subject', {})
            subjects['subject']['Accessible book'] = (
                subjects['subject'].get('Accessible book', 0) + 1
            )
            if not has_fulltext:
                subjects['subject']['Protected DAISY'] = (
                    subjects['subject'].get('Protected DAISY', 0) + 1
                )
        return subjects

    def build_data(self, w, editions, subjects, has_fulltext):
        """
        Get the Solr document to insert for the provided work.

        :param dict w: Work
        :param list[dict] editions: Editions of work
        :param dict[str, dict[str, int]] subjects: subject counts grouped by subject_type
        :param bool has_fulltext:
        :rtype: dict
        """
        d = {}

        def add(name, value):
            if value is not None:
                d[name] = value

        def add_list(name, values):
            d[name] = list(values)

        # use the full key and add type to the doc.
        add('key', w['key'])
        add('type', 'work')
        add('seed', BaseDocBuilder().compute_seeds(w, editions))
        add('title', w.get('title'))
        add('subtitle', w.get('subtitle'))
        add('has_fulltext', has_fulltext)

        add_list("alternative_title", self.get_alternate_titles(w, editions))
        add_list('alternative_subtitle', self.get_alternate_subtitles(w, editions))

        add('edition_count', len(editions))

        add_list(
            "edition_key", [re_edition_key.match(e['key']).group(1) for e in editions]
        )
        add_list(
            "by_statement", {e["by_statement"] for e in editions if "by_statement" in e}
        )

        k = 'publish_date'
        pub_dates = {e[k] for e in editions if e.get(k)}
        add_list(k, pub_dates)
        pub_years = {
            m.group(1) for m in (re_year.search(date) for date in pub_dates) if m
        }
        if pub_years:
            add_list('publish_year', pub_years)
            add('first_publish_year', min(int(y) for y in pub_years))

        number_of_pages_median = pick_number_of_pages_median(editions)
        if number_of_pages_median:
            add('number_of_pages_median', number_of_pages_median)

        field_map = [
            ('lccn', 'lccn'),
            ('publish_places', 'publish_place'),
            ('oclc_numbers', 'oclc'),
            ('contributions', 'contributor'),
        ]
        for db_key, solr_key in field_map:
            values = {v for e in editions if db_key in e for v in e[db_key]}
            add_list(solr_key, values)

        raw_lccs = {lcc for ed in editions for lcc in ed.get('lc_classifications', [])}
        lccs = {lcc for lcc in map(short_lcc_to_sortable_lcc, raw_lccs) if lcc}
        if lccs:
            add_list("lcc", lccs)
            # Choose the... idk, longest for sorting?
            add("lcc_sort", choose_sorting_lcc(lccs))

        def get_edition_ddcs(ed: dict):
            ddcs = ed.get('dewey_decimal_class', [])  # type: List[str]
            if len(ddcs) > 1:
                # In DDC, `92` or `920` is sometimes appended to a DDC to denote
                # "Biography". We have a clause to handle this if it's part of the same
                # DDC (See utils/ddc.py), but some books have it as an entirely separate
                # DDC; e.g.:
                # * [ "979.4/830046872073", "92" ]
                #   https://openlibrary.org/books/OL3029363M.json
                # * [ "813/.54", "B", "92" ]
                #   https://openlibrary.org/books/OL2401343M.json
                # * [ "092", "823.914" ]
                # https://openlibrary.org/books/OL24767417M
                ddcs = [ddc for ddc in ddcs if ddc not in ('92', '920', '092')]
            return ddcs

        raw_ddcs = {ddc for ed in editions for ddc in get_edition_ddcs(ed)}
        ddcs = {ddc for raw_ddc in raw_ddcs for ddc in normalize_ddc(raw_ddc)}
        if ddcs:
            add_list("ddc", ddcs)
            add("ddc_sort", choose_sorting_ddc(ddcs))

        add_list("isbn", self.get_isbns(editions))
        add("last_modified_i", self.get_last_modified(w, editions))

        self.add_ebook_info(d, editions)

        # Anand - Oct 2013
        # If not public scan then add the work to Protected DAISY subject.
        # This is not the right place to add it, but seems to the quickest way.
        if has_fulltext and not d.get('public_scan_b'):
            subjects['subject']['Protected DAISY'] = 1

        return d

    def get_alternate_titles(self, w, editions):
        """
        Get titles from the editions as alternative titles.

        :param dict w:
        :param list[dict] editions:
        :rtype: set[str]
        """
        result = set()
        for e in editions:
            result.add(e.get('title'))
            result.update(e.get('work_titles', []))
            result.update(e.get('other_titles', []))

        # Remove original title and None.
        # None would've got in if any of the editions has no title.
        result.discard(None)
        result.discard(w.get('title'))
        return result

    def get_alternate_subtitles(self, w, editions):
        """
        Get subtitles from the editions as alternative titles.

        :param dict w:
        :param list[dict] editions:
        :rtype: set[str]
        """
        subtitle = w.get('subtitle')
        return {
            e['subtitle']
            for e in editions
            if e.get('subtitle') and e['subtitle'] != subtitle
        }

    def get_isbns(self, editions):
        """
        Get all ISBNs of the given editions. Calculates complementary ISBN13 for each ISBN10 and vice-versa.
        Does not remove '-'s.

        :param list[dict] editions: editions
        :rtype: set[str]
        """
        isbns = set()

        isbns.update(
            v.replace("_", "").strip() for e in editions for v in e.get("isbn_10", [])
        )
        isbns.update(
            v.replace("_", "").strip() for e in editions for v in e.get("isbn_13", [])
        )

        # Get the isbn13 when isbn10 is present and vice-versa.
        alt_isbns = [opposite_isbn(v) for v in isbns]
        isbns.update(v for v in alt_isbns if v is not None)

        return isbns

    def get_last_modified(self, work, editions):
        """
        Get timestamp of latest last_modified date between the provided documents.

        :param dict work:
        :param list[dict] editions:
        :rtype: int
        """
        return max(
            datetimestr_to_int(doc.get('last_modified')) for doc in [work] + editions
        )

    def add_ebook_info(self, doc, editions):
        """
        Add ebook information from the editions to the work Solr document.

        :param dict doc: Solr document for the work these editions belong to.
        :param list[dict] editions: Editions with extra data from process_editions
        """

        def add(name, value):
            if value is not None:
                doc[name] = value

        def add_list(name, values):
            doc[name] = list(values)

        pub_goog = set()  # google
        pub_nongoog = set()
        nonpub_goog = set()
        nonpub_nongoog = set()

        public_scan = False
        all_collection = set()
        lending_edition = None
        in_library_edition = None
        lending_ia_identifier = None
        printdisabled = set()
        for e in editions:
            if 'ocaid' not in e:
                continue
            if not lending_edition and 'lendinglibrary' in e.get('ia_collection', []):
                lending_edition = re_edition_key.match(e['key']).group(1)
                lending_ia_identifier = e['ocaid']
            if not in_library_edition and 'inlibrary' in e.get('ia_collection', []):
                in_library_edition = re_edition_key.match(e['key']).group(1)
                lending_ia_identifier = e['ocaid']
            if 'printdisabled' in e.get('ia_collection', []):
                printdisabled.add(re_edition_key.match(e['key']).group(1))
            all_collection.update(e.get('ia_collection', []))
            assert isinstance(e['ocaid'], str)
            i = e['ocaid'].strip()
            if e.get('public_scan'):
                public_scan = True
                if i.endswith('goog'):
                    pub_goog.add(i)
                else:
                    pub_nongoog.add(i)
            else:
                if i.endswith('goog'):
                    nonpub_goog.add(i)
                else:
                    nonpub_nongoog.add(i)
        ia_list = (
            list(pub_nongoog)
            + list(pub_goog)
            + list(nonpub_nongoog)
            + list(nonpub_goog)
        )
        add("ebook_count_i", len(ia_list))

        has_fulltext = any(e.get('ocaid', None) for e in editions)

        add_list('ia', ia_list)
        if has_fulltext:
            add('public_scan_b', public_scan)
        if all_collection:
            add('ia_collection_s', ';'.join(all_collection))
        if lending_edition:
            add('lending_edition_s', lending_edition)
            add('lending_identifier_s', lending_ia_identifier)
        elif in_library_edition:
            add('lending_edition_s', in_library_edition)
            add('lending_identifier_s', lending_ia_identifier)
        if printdisabled:
            add('printdisabled_s', ';'.join(list(printdisabled)))


def build_data(w: dict) -> SolrDocument:
    """
    Construct the Solr document to insert into Solr for the given work

    :param w: Work to insert/update
    """
    # Anand - Oct 2013
    # For /works/ia:xxx, editions are already supplied. Querying will empty response.
    if "editions" in w:
        editions = w['editions']
    else:
        editions = data_provider.get_editions_of_work(w)
    authors = SolrProcessor().extract_authors(w)

    iaids = [e["ocaid"] for e in editions if "ocaid" in e]
    ia = {iaid: get_ia_collection_and_box_id(iaid) for iaid in iaids}
    return build_data2(w, editions, authors, ia)


def build_data2(
    w: dict, editions: list[dict], authors, ia: dict[str, Optional[IALiteMetadata]]
) -> SolrDocument:
    """
    Construct the Solr document to insert into Solr for the given work

    :param w: Work to get data for
    :param editions: Editions of work
    :param authors: Authors of work
    :param ia: boxid/collection of each associated IA id
        (ex: `{foobar: {boxid: {"foo"}, collection: {"lendinglibrary"}}}`)
    :rtype: dict
    """
    resolve_redirects = False

    assert w['type']['key'] == '/type/work'
    # Some works are missing a title, but have titles on their editions
    w['title'] = next(
        itertools.chain(
            (
                book['title']
                for book in itertools.chain([w], editions)
                if book.get('title')
            ),
            ['__None__'],
        )
    )
    if w['title'] == '__None__':
        logger.warning('Work missing title %s' % w['key'])

    p = SolrProcessor(resolve_redirects)

    identifiers: dict[str, list] = defaultdict(list)
    editions = p.process_editions(w, editions, ia, identifiers)

    has_fulltext = any(e.get('ocaid', None) for e in editions)

    subjects = p.get_subject_counts(w, editions, has_fulltext)

    def add_field(doc, name, value):
        doc[name] = value

    def add_field_list(doc, name, field_list):
        doc[name] = list(field_list)

    doc = p.build_data(w, editions, subjects, has_fulltext)

    work_cover_id = next(
        itertools.chain(
            (cover_id for cover_id in w.get('covers', []) if cover_id != -1), [None]
        )
    )

    cover_edition = pick_cover_edition(editions, work_cover_id)
    if cover_edition:
        m = re_edition_key.match(cover_edition['key'])
        if m:
            cover_edition_key = m.group(1)
            add_field(doc, 'cover_edition_key', cover_edition_key)

    main_cover_id = work_cover_id or (
        next(cover_id for cover_id in cover_edition['covers'] if cover_id != -1)
        if cover_edition
        else None
    )
    if main_cover_id:
        assert isinstance(main_cover_id, int)
        add_field(doc, 'cover_i', main_cover_id)

    k = 'first_sentence'
    fs = {
        e[k]['value'] if isinstance(e[k], dict) else e[k]
        for e in editions
        if e.get(k, None)
    }
    add_field_list(doc, k, fs)

    publishers: set[str] = set()
    for e in editions:
        publishers.update(
            'Sine nomine' if is_sine_nomine(i) else i for i in e.get('publishers', [])
        )
    add_field_list(doc, 'publisher', publishers)
    #    add_field_list(doc, 'publisher_facet', publishers)

    languages: list[str] = []
    ia_loaded_id = set()
    ia_box_id = set()

    for e in editions:
        languages += get_edition_languages(e)
        if e.get('ia_loaded_id'):
            if isinstance(e['ia_loaded_id'], str):
                ia_loaded_id.add(e['ia_loaded_id'])
            else:
                try:
                    assert isinstance(e['ia_loaded_id'], list) and isinstance(
                        e['ia_loaded_id'][0], str
                    )
                except AssertionError:
                    logger.error(
                        "AssertionError: ia=%s, ia_loaded_id=%s",
                        e.get("ia"),
                        e['ia_loaded_id'],
                    )
                    raise
                ia_loaded_id.update(e['ia_loaded_id'])
        if e.get('ia_box_id'):
            if isinstance(e['ia_box_id'], str):
                ia_box_id.add(e['ia_box_id'])
            else:
                try:
                    assert isinstance(e['ia_box_id'], list) and isinstance(
                        e['ia_box_id'][0], str
                    )
                except AssertionError:
                    logger.error("AssertionError: %s", e['key'])
                    raise
                ia_box_id.update(e['ia_box_id'])
    if languages:
        add_field_list(doc, 'language', uniq(languages))

    # if lending_edition or in_library_edition:
    #    add_field(doc, "borrowed_b", is_borrowed(lending_edition or in_library_edition))

    author_keys = [
        m.group(1) for m in (re_author_key.match(a['key']) for a in authors) if m
    ]
    author_names = [a.get('name', '') for a in authors]
    add_field_list(doc, 'author_key', author_keys)
    add_field_list(doc, 'author_name', author_names)

    alt_names = set()
    for a in authors:
        if 'alternate_names' in a:
            alt_names.update(a['alternate_names'])

    add_field_list(doc, 'author_alternative_name', alt_names)
    add_field_list(
        doc, 'author_facet', (' '.join(v) for v in zip(author_keys, author_names))
    )
    # if subjects:
    #    add_field(doc, 'fiction', subjects['fiction'])

    for k in 'person', 'place', 'subject', 'time':
        if k not in subjects:
            continue
        subjects_k_keys = list(subjects[k])
        add_field_list(doc, k, subjects_k_keys)
        add_field_list(doc, k + '_facet', subjects_k_keys)
        subject_keys = [str_to_key(s) for s in subjects_k_keys]
        add_field_list(doc, k + '_key', subject_keys)

    for k in sorted(identifiers):
        add_field_list(doc, 'id_' + k, identifiers[k])

    if ia_loaded_id:
        add_field_list(doc, 'ia_loaded_id', ia_loaded_id)

    if ia_box_id:
        add_field_list(doc, 'ia_box_id', ia_box_id)

    return doc


async def solr_insert_documents(
    documents: list[dict],
    commit_within=60_000,
    solr_base_url: str = None,
    skip_id_check=False,
):
    """
    Note: This has only been tested with Solr 8, but might work with Solr 3 as well.
    """
    solr_base_url = solr_base_url or get_solr_base_url()
    params = {}
    if commit_within is not None:
        params['commitWithin'] = commit_within
    if skip_id_check:
        params['overwrite'] = 'false'
    logger.debug(f"POSTing update to {solr_base_url}/update {params}")
    async with httpx.AsyncClient() as client:
        resp = await client.post(
            f'{solr_base_url}/update',
            timeout=30,  # seconds; the default timeout is silly short
            params=params,
            headers={'Content-Type': 'application/json'},
            content=json.dumps(documents),
        )
    resp.raise_for_status()


def listify(f):
    """Decorator to transform a generator function into a function
    returning list of values.
    """

    def g(*a, **kw):
        return list(f(*a, **kw))

    return g


class BaseDocBuilder:
    re_subject = re.compile("[, _]+")

    @listify
    def compute_seeds(self, work, editions, authors=None):
        """
        Compute seeds from given work, editions, and authors.

        :param dict work:
        :param list[dict] editions:
        :param list[dict] or None authors: If not provided taken from work.
        :rtype: list[str]
        """

        for e in editions:
            yield e['key']

        if work:
            yield work['key']
            yield from self.get_subject_seeds(work)

            if authors is None:
                authors = [
                    a['author']
                    for a in work.get("authors", [])
                    if 'author' in a and 'key' in a['author']
                ]

        if authors:
            for a in authors:
                yield a['key']

    def get_subject_seeds(self, work):
        """Yields all subject seeds from the work."""
        return (
            self._prepare_subject_keys("/subjects/", work.get("subjects"))
            + self._prepare_subject_keys(
                "/subjects/person:", work.get("subject_people")
            )
            + self._prepare_subject_keys("/subjects/place:", work.get("subject_places"))
            + self._prepare_subject_keys("/subjects/time:", work.get("subject_times"))
        )

    def _prepare_subject_keys(self, prefix, subject_names):
        subject_names = subject_names or []
        return [self.get_subject_key(prefix, s) for s in subject_names]

    def get_subject_key(self, prefix, subject):
        if isinstance(subject, str):
            key = prefix + self.re_subject.sub("_", subject.lower()).strip("_")
            return key


class EditionBuilder(BaseDocBuilder):
    """Helper to edition solr data."""

    def __init__(self, edition, work, authors):
        self.edition = edition
        self.work = work
        self.authors = authors

    def build(self):
        return dict(self._build())

    def _build(self):
        yield 'key', self.edition['key']
        yield 'type', 'edition'
        yield 'title', self.edition.get('title') or ''
        yield 'seed', self.compute_seeds(self.work, [self.edition])

        isbns = self.edition.get("isbn_10", []) + self.edition.get("isbn_13", [])
        isbn_set = set()
        for isbn in isbns:
            isbn_set.add(isbn)
            isbn_set.add(isbn.strip().replace("-", ""))
        yield "isbn", list(isbn_set)

        has_fulltext = bool(self.edition.get("ocaid"))
        yield 'has_fulltext', has_fulltext

        if self.authors:
            author_names = [a.get('name', '') for a in self.authors]
            author_keys = [a['key'].split("/")[-1] for a in self.authors]
            yield 'author_name', author_names
            yield 'author_key', author_keys

        last_modified = datetimestr_to_int(self.edition.get('last_modified'))
        yield 'last_modified_i', last_modified


class SolrUpdateRequest:
    type: Literal['add', 'delete', 'commit']
    doc: Any

    def to_json_command(self):
        return f'"{self.type}": {json.dumps(self.doc)}'


class AddRequest(SolrUpdateRequest):
    type: Literal['add'] = 'add'
    doc: SolrDocument

    def __init__(self, doc):
        """
        :param doc: Document to be inserted into Solr.
        """
        self.doc = doc

    def to_json_command(self):
        return f'"{self.type}": {json.dumps(dict(doc=self.doc))}'

    def tojson(self) -> str:
        return json.dumps(self.doc)


class DeleteRequest(SolrUpdateRequest):
    """A Solr <delete> request."""

    type: Literal['delete'] = 'delete'
    doc: list[str]

    def __init__(self, keys: list[str]):
        """
        :param keys: Keys to mark for deletion (ex: ["/books/OL1M"]).
        """
        self.doc = keys
        self.keys = keys


class CommitRequest(SolrUpdateRequest):
    type: Literal['commit'] = 'commit'

    def __init__(self):
        self.doc = {}


def solr_update(
    reqs: list[SolrUpdateRequest],
    commit_within=60_000,
    skip_id_check=False,
    solr_base_url: str = None,
) -> None:
    """
    :param commit_within: milliseconds
    """
    content = '{' + ','.join(r.to_json_command() for r in reqs) + '}'

    solr_base_url = solr_base_url or get_solr_base_url()
    params = {
        # Don't fail the whole batch if one bad apple
        'update.chain': 'tolerant-chain'
    }
    if commit_within is not None:
        params['commitWithin'] = commit_within
    if skip_id_check:
        params['overwrite'] = 'false'
    logger.debug(f"POSTing update to {solr_base_url}/update {params}")
    try:
        resp = httpx.post(
            f'{solr_base_url}/update',
            # Large batches especially can take a decent chunk of time
            timeout=300,
            params=params,
            headers={'Content-Type': 'application/json'},
            content=content,
        )
        try:
            resp_json = resp.json()
            errors = resp_json['responseHeader'].get('errors', [])
            if errors:
                for e in errors:
                    logger.error(f'Error with solr POST update: {e}')
        except JSONDecodeError:
            logger.error('Error with solr POST update: ' + resp.text)
        resp.raise_for_status()
    except TimeoutException:
        logger.error('Timeout Error with solr POST update: ' + content)
    except HTTPError:
        logger.error('Error with solr POST update: ' + content)


def get_subject(key):
    subject_key = key.split("/")[-1]

    if ":" in subject_key:
        subject_type, subject_key = subject_key.split(":", 1)
    else:
        subject_type = "subject"

    search_field = "%s_key" % subject_type
    facet_field = "%s_facet" % subject_type

    # Handle upper case or any special characters that may be present
    subject_key = str_to_key(subject_key)
    key = f"/subjects/{subject_type}:{subject_key}"

    result = requests.get(
        f'{get_solr_base_url()}/select',
        params={
            'wt': 'json',
            'json.nl': 'arrarr',
            'q': f'{search_field}:{subject_key}',
            'rows': 0,
            'facet': 'true',
            'facet.field': facet_field,
            'facet.mincount': 1,
            'facet.limit': 100,
        },
    ).json()

    work_count = result['response']['numFound']
    facets = result['facet_counts']['facet_fields'].get(facet_field, [])

    names = [name for name, count in facets if str_to_key(name) == subject_key]

    if names:
        name = names[0]
    else:
        name = subject_key.replace("_", " ")

    return {
        "key": key,
        "type": "subject",
        "subject_type": subject_type,
        "name": name,
        "work_count": work_count,
    }


def subject_name_to_key(
    subject_type: Literal['subject', 'person', 'place', 'time'], subject_name: str
) -> str:
    escaped_subject_name = str_to_key(subject_name)
    if subject_type == 'subject':
        return f"/subjects/{escaped_subject_name}"
    else:
        return f"/subjects/{subject_type}:{escaped_subject_name}"


def build_subject_doc(
    subject_type: Literal['subject', 'person', 'place', 'time'],
    subject_name: str,
    work_count: int,
):
    """Build the `type:subject` solr doc for this subject."""
    return {
        'key': subject_name_to_key(subject_type, subject_name),
        'name': subject_name,
        'type': 'subject',
        'subject_type': subject_type,
        'work_count': work_count,
    }


def update_work(work: dict) -> list[SolrUpdateRequest]:
    """
    Get the Solr requests necessary to insert/update this work into Solr.

    :param dict work: Work to insert/update
    """
    wkey = work['key']
    requests: list[SolrUpdateRequest] = []

    # q = {'type': '/type/redirect', 'location': wkey}
    # redirect_keys = [r['key'][7:] for r in query_iter(q)]
    # redirect_keys = [k[7:] for k in data_provider.find_redirects(wkey)]

    # deletes += redirect_keys
    # deletes += [wkey[7:]] # strip /works/ from /works/OL1234W

    # Handle edition records as well
    # When an edition does not contain a works list, create a fake work and index it.
    if work['type']['key'] == '/type/edition':
        fake_work = {
            # Solr uses type-prefixed keys. It's required to be unique across
            # all types of documents. The website takes care of redirecting
            # /works/OL1M to /books/OL1M.
            'key': wkey.replace("/books/", "/works/"),
            'type': {'key': '/type/work'},
            'title': work.get('title'),
            'editions': [work],
            'authors': [
                {'type': '/type/author_role', 'author': {'key': a['key']}}
                for a in work.get('authors', [])
            ],
        }
        # Hack to add subjects when indexing /books/ia:xxx
        if work.get("subjects"):
            fake_work['subjects'] = work['subjects']
        return update_work(fake_work)
    elif work['type']['key'] == '/type/work':
        try:
            solr_doc = build_data(work)
        except:
            logger.error("failed to update work %s", work['key'], exc_info=True)
        else:
            if solr_doc is not None:
                iaids = solr_doc.get('ia') or []
                # Delete all ia:foobar keys
                if iaids:
                    requests.append(
                        DeleteRequest([f"/works/ia:{iaid}" for iaid in iaids])
                    )
                requests.append(AddRequest(solr_doc))
    elif work['type']['key'] in ['/type/delete', '/type/redirect']:
        requests.append(DeleteRequest([wkey]))
    else:
        logger.error("unrecognized type while updating work %s", wkey)

    return requests


def update_author(
    akey, a=None, handle_redirects=True
) -> Optional[list[SolrUpdateRequest]]:
    """
    Get the Solr requests necessary to insert/update/delete an Author in Solr.
    :param akey: The author key, e.g. /authors/OL23A
    :param dict a: Optional Author
    :param bool handle_redirects: If true, remove from Solr all authors that redirect to this one
    """
    if akey == '/authors/':
        return None
    m = re_author_key.match(akey)
    if not m:
        logger.error('bad key: %s', akey)
    assert m
    author_id = m.group(1)
    if not a:
        a = data_provider.get_document(akey)
    if a['type']['key'] in ('/type/redirect', '/type/delete') or not a.get(
        'name', None
    ):
        return [DeleteRequest([akey])]
    try:
        assert a['type']['key'] == '/type/author'
    except AssertionError:
        logger.error("AssertionError: %s", a['type']['key'])
        raise

    facet_fields = ['subject', 'time', 'person', 'place']
    base_url = get_solr_base_url() + '/select'

    reply = requests.get(
        base_url,
        params=[  # type: ignore
            ('wt', 'json'),
            ('json.nl', 'arrarr'),
            ('q', 'author_key:%s' % author_id),
            ('sort', 'edition_count desc'),
            ('row', 1),
            ('fl', 'title,subtitle'),
            ('facet', 'true'),
            ('facet.mincount', 1),
        ]
        + [('facet.field', '%s_facet' % field) for field in facet_fields],  # type: ignore
    ).json()  # type: ignore
    work_count = reply['response']['numFound']
    docs = reply['response'].get('docs', [])
    top_work = None
    if docs and docs[0].get('title', None):
        top_work = docs[0]['title']
        if docs[0].get('subtitle', None):
            top_work += ': ' + docs[0]['subtitle']
    all_subjects = []
    for f in facet_fields:
        for s, num in reply['facet_counts']['facet_fields'][f + '_facet']:
            all_subjects.append((num, s))
    all_subjects.sort(reverse=True)
    top_subjects = [s for num, s in all_subjects[:10]]
    d = cast(
        SolrDocument,
        {
            'key': f'/authors/{author_id}',
            'type': 'author',
        },
    )

    if a.get('name', None):
        d['name'] = a['name']

    alternate_names = a.get('alternate_names', [])
    if alternate_names:
        d['alternate_names'] = alternate_names

    if a.get('birth_date', None):
        d['birth_date'] = a['birth_date']
    if a.get('death_date', None):
        d['death_date'] = a['death_date']
    if a.get('date', None):
        d['date'] = a['date']

    if top_work:
        d['top_work'] = top_work
    d['work_count'] = work_count
    d['top_subjects'] = top_subjects

    solr_requests: list[SolrUpdateRequest] = []
    if handle_redirects:
        redirect_keys = data_provider.find_redirects(akey)
        # redirects = ''.join('<id>{}</id>'.format(k) for k in redirect_keys)
        # q = {'type': '/type/redirect', 'location': akey}
        # try:
        #     redirects = ''.join('<id>%s</id>' % re_author_key.match(r['key']).group(1) for r in query_iter(q))
        # except AttributeError:
        #     logger.error('AssertionError: redirects: %r', [r['key'] for r in query_iter(q)])
        #     raise
        # if redirects:
        #    solr_requests.append('<delete>' + redirects + '</delete>')
        if redirect_keys:
            solr_requests.append(DeleteRequest(redirect_keys))
    solr_requests.append(AddRequest(d))
    return solr_requests


re_edition_key_basename = re.compile("^[a-zA-Z0-9:.-]+$")


def solr_select_work(edition_key):
    """
    Get corresponding work key for given edition key in Solr.

    :param str edition_key: (ex: /books/OL1M)
    :return: work_key
    :rtype: str or None
    """
    # solr only uses the last part as edition_key
    edition_key = edition_key.split("/")[-1]

    if not re_edition_key_basename.match(edition_key):
        return None

    edition_key = solr_escape(edition_key)
    reply = requests.get(
        f'{get_solr_base_url()}/select',
        params={
            'wt': 'json',
            'q': f'edition_key:{edition_key}',
            'rows': 1,
            'fl': 'key',
        },
    ).json()
    docs = reply['response'].get('docs', [])
    if docs:
        return docs[0]['key']  # /works/ prefix is in solr


<<<<<<< HEAD
def update_keys(keys,
                commit=True,
                output_file=None,
                commit_way_later=False,
                skip_id_check=False,
                update: Literal['update', 'print', 'pprint', 'quiet'] = 'update',
                # 16 threads was picked based on tests in local development.
                # May not be optimal for all envs
                number_threads=16):
=======
def update_keys(
    keys,
    commit=True,
    output_file=None,
    commit_way_later=False,
    skip_id_check=False,
    update: Literal['update', 'print', 'pprint', 'quiet'] = 'update',
):
>>>>>>> 16ba7706
    """
    Insert/update the documents with the provided keys in Solr.

    :param list[str] keys: Keys to update (ex: ["/books/OL1M"]).
    :param bool commit: Create <commit> tags to make Solr persist the changes (and make the public/searchable).
    :param str output_file: If specified, will save all update actions to output_file **instead** of sending to Solr.
        Each line will be JSON object.
        FIXME Updates to editions/subjects ignore output_file and will be sent (only) to Solr regardless.
    :param bool commit_way_later: set to true if you want to add things quickly and add
        them much later
    """
    start = timer()
    logger.debug("BEGIN update_keys")
    commit_way_later_dur = 1000 * 60 * 60 * 24 * 5  # 5 days?
    timer_results = f"RESULTS OF TIMER FOR KEYS LIKE {keys[0]}" \
                    f" with {number_threads} threads \n"

    def _solr_update(requests: list[SolrUpdateRequest], commitWithin=60000):
        if update == 'update':
            commitWithin = commit_way_later_dur if commit_way_later else commitWithin

            return solr_update(requests, commitWithin, skip_id_check)
        elif update == 'pprint':
            for req in requests:
                print(f'"{req.type}": {json.dumps(req.doc, indent=4)}')
        elif update == 'print':
            for req in requests:
                print(str(req.to_json_command())[:100])
        elif update == 'quiet':
            pass

    global data_provider
    global _ia_db
    if data_provider is None:
        data_provider = get_data_provider('default', _ia_db)

    wkeys = set()

    # To delete the requested keys before updating
    # This is required because when a redirect is found, the original
    # key specified is never otherwise deleted from solr.
    deletes = []

    # Get works for all the editions
    ekeys = {k for k in keys if k.startswith("/books/")}

    # I wonder if sorting the ekeys could help since it would lead to
    # requests all being near each other in DB such as 1,2,3,4 etc instead of random
    # ekeys = list(ekeys)
    # ekeys.sort()

    timer_results += f"before preload_documents {timer() - start}\n"
    start = timer()
    data_provider.preload_documents(ekeys)

    timer_results += f"preload_documents {timer() - start}\n"
    start = timer()

    def handle_ekey(k):
        output_dict = {
            'deletes': [],
            'wkeys': set()
        }
        logger.debug("processing edition %s", k)
        edition = data_provider.get_document(k)

        if edition and edition['type']['key'] == '/type/redirect':
            logger.warn("Found redirect to %s", edition['location'])
            edition = data_provider.get_document(edition['location'])

        # When the given key is not found or redirects to another edition/work,
        # explicitly delete the key. It won't get deleted otherwise.
        if not edition or edition['key'] != k:
            output_dict['deletes'].append(k)

        if not edition:
            logger.warn("No edition found for key %r. Ignoring...", k)
            return output_dict
        elif edition['type']['key'] != '/type/edition':
            logger.info(
                "%r is a document of type %r. Checking if any work has it as edition in solr...",
                k,
                edition['type']['key'],
            )
            wkey = solr_select_work(k)
            if wkey:
                logger.info("found %r, updating it...", wkey)
                output_dict['wkeys'].add(wkey)

            if edition['type']['key'] == '/type/delete':
                logger.info(
                    "Found a document of type %r. queuing for deleting it solr..",
                    edition['type']['key'],
                )
                # Also remove if there is any work with that key in solr.
                output_dict['wkeys'].add(k)
            else:
                logger.warn(
                    "Found a document of type %r. Ignoring...", edition['type']['key']
                )
        else:
            if edition.get("works"):
                output_dict['wkeys'].add(edition["works"][0]['key'])
                # Make sure we remove any fake works created from orphaned editons
                output_dict['deletes'].append(k.replace('/books/', '/works/'))
            else:
                # index the edition as it does not belong to any work
                output_dict['wkeys'].add(k)
        return output_dict

    ekey_responses = Parallel(n_jobs=number_threads, prefer="threads")(
        delayed(handle_ekey)(k) for k in ekeys
    )
    for response in ekey_responses:
        deletes += response['deletes']
        wkeys.update(response['wkeys'])

    timer_results += f"time of ekeys loop {timer() - start}\n"
    start = timer()

    # Add work keys
    wkeys.update(k for k in keys if k.startswith("/works/"))

    data_provider.preload_documents(wkeys)
    data_provider.preload_editions_of_works(wkeys)

    # update works
    requests: list[SolrUpdateRequest] = []
    requests += [DeleteRequest(deletes)]

    def handle_wkey(wkey):
        logger.debug("updating work %s", wkey)
        try:
            w = data_provider.get_document(wkey)
            return update_work(w)
        except:
            logger.error("Failed to update work %s", wkey, exc_info=True)
            return []

    timer_results += f"before update wkeys {timer() - start}\n"
    start = timer()
    wkey_responses = Parallel(n_jobs=number_threads, prefer="threads")(
        delayed(handle_wkey)(k) for k in wkeys
    )
    for arr in wkey_responses:
        requests += arr
    timer_results += f"update wkeys {timer() - start}\n"
    start = timer()


    if requests:
        if commit:
            requests += [CommitRequest()]

        if output_file:
            with open(output_file, "w") as f:
                for r in requests:
                    if isinstance(r, AddRequest):
                        f.write(r.tojson())
                        f.write("\n")
        else:
            _solr_update(requests)

    # update authors
    requests = []
    akeys = {k for k in keys if k.startswith("/authors/")}

    data_provider.preload_documents(akeys)
    for k in akeys:
        logger.debug("updating author %s", k)
        try:
            requests += update_author(k) or []
        except:
            logger.error("Failed to update author %s", k, exc_info=True)

    if requests:
        if output_file:
            with open(output_file, "w") as f:
                for r in requests:
                    if isinstance(r, AddRequest):
                        f.write(r.tojson())
                        f.write("\n")
        else:
            if commit:
                requests += [CommitRequest()]
            _solr_update(requests, commitWithin=1000)

    logger.debug("END update_keys")
    timer_results += f"up to end {timer() - start}\n"
    logger.info(timer_results)


def solr_escape(query):
    """
    Escape special characters in Solr query.

    :param str query:
    :rtype: str
    """
    return re.sub(r'([\s\-+!()|&{}\[\]^"~*?:\\])', r'\\\1', query)


def do_updates(keys):
    logging.basicConfig(
        level=logging.INFO, format="%(asctime)s [%(levelname)s] %(message)s"
    )
    update_keys(keys, commit=False)


def load_config(c_config='conf/openlibrary.yml'):
    if not config.runtime_config:
        config.load(c_config)
        config.load_config(c_config)


def load_configs(
    c_host: str,
    c_config: str,
    c_data_provider: (
        Union[DataProvider, Literal['default', 'legacy', 'external']]
    ) = 'default',
) -> DataProvider:
    host = web.lstrips(c_host, "http://").strip("/")
    set_query_host(host)

    load_config(c_config)

    global _ia_db
    if 'ia_db' in config.runtime_config:
        _ia_db = get_ia_db(config.runtime_config['ia_db'])

    global data_provider
    if data_provider is None:
        if isinstance(c_data_provider, DataProvider):
            data_provider = c_data_provider
        elif c_data_provider == 'external':
            data_provider = ExternalDataProvider(host)
        else:
            data_provider = get_data_provider(c_data_provider, _ia_db)
    return data_provider


def get_ia_db(settings):
    host = settings['host']
    db = settings['db']
    user = settings['user']
    pw = os.popen(settings['pw_file']).read().strip()
    ia_db = web.database(dbn="postgres", host=host, db=db, user=user, pw=pw)
    return ia_db


def main(
    keys: list[str],
    ol_url="http://openlibrary.org",
    ol_config="openlibrary.yml",
    output_file: str = None,
    commit=True,
    profile=False,
    data_provider: Literal['default', 'legacy', 'external'] = "default",
    solr_base: str = None,
    solr_next=False,
    update: Literal['update', 'print'] = 'update',
):
    """
    Insert the documents with the given keys into Solr.

    :param keys: The keys of the items to update (ex: /books/OL1M)
    :param ol_url: URL of the openlibrary website
    :param ol_config: Open Library config file
    :param output_file: Where to save output
    :param commit: Whether to also trigger a Solr commit
    :param profile: Profile this code to identify the bottlenecks
    :param data_provider: Name of the data provider to use
    :param solr_base: If wanting to override openlibrary.yml
    :param solr_next: Whether to assume schema of next solr version is active
    :param update: Whether/how to do the actual solr update call
    """
    load_configs(ol_url, ol_config, data_provider)

    logging.basicConfig(
        level=logging.INFO, format="%(asctime)s [%(levelname)s] %(message)s"
    )

    if keys[0].startswith('//'):
        keys = [k[1:] for k in keys]

    if solr_base:
        set_solr_base_url(solr_base)

    set_solr_next(solr_next)

    if profile:
        f = web.profile(update_keys)
        _, info = f(keys, commit)
        print(info)
    else:
        update_keys(keys, commit=commit, output_file=output_file, update=update)


if __name__ == '__main__':
<<<<<<< HEAD
    connection = psycopg2.connect(host="db", database="openlibrary")
    cursor = connection.cursor()
    cursor.execute("select key from thing")
    db_responses = cursor.fetchall()

    # We must to run main on books before authors. Books need to be indexed
    # first because the author indexing queries solr to get aggregate book data.
    for prefix in ["/books/", "/authors/"]:
        keys = [r[0] for r in db_responses if r[0].startswith(prefix)]
        start = timer()
        main(keys, ol_url="http://web:8080/", ol_config="conf/openlibrary.yml",
             data_provider="legacy")
        print(f"main for {prefix} took", timer() - start)
=======
    from scripts.solr_builder.solr_builder.fn_to_cli import FnToCLI

    FnToCLI(main).run()
>>>>>>> 16ba7706
<|MERGE_RESOLUTION|>--- conflicted
+++ resolved
@@ -6,12 +6,8 @@
 from json import JSONDecodeError
 from math import ceil
 from statistics import median
-<<<<<<< HEAD
-from typing import Literal, List, Optional, cast, TypedDict, Set, Dict, Any
+from typing import Literal, List, Optional, cast, TypedDict, Set, Dict, Any, Union
 from timeit import default_timer as timer
-=======
-from typing import Literal, List, Optional, cast, TypedDict, Set, Dict, Any, Union
->>>>>>> 16ba7706
 
 import httpx
 import requests
@@ -1479,17 +1475,6 @@
         return docs[0]['key']  # /works/ prefix is in solr
 
 
-<<<<<<< HEAD
-def update_keys(keys,
-                commit=True,
-                output_file=None,
-                commit_way_later=False,
-                skip_id_check=False,
-                update: Literal['update', 'print', 'pprint', 'quiet'] = 'update',
-                # 16 threads was picked based on tests in local development.
-                # May not be optimal for all envs
-                number_threads=16):
-=======
 def update_keys(
     keys,
     commit=True,
@@ -1497,8 +1482,10 @@
     commit_way_later=False,
     skip_id_check=False,
     update: Literal['update', 'print', 'pprint', 'quiet'] = 'update',
+    # 16 threads was picked based on tests in local development.
+    # May not be optimal for all envs
+    number_threads=16,
 ):
->>>>>>> 16ba7706
     """
     Insert/update the documents with the provided keys in Solr.
 
@@ -1799,7 +1786,6 @@
 
 
 if __name__ == '__main__':
-<<<<<<< HEAD
     connection = psycopg2.connect(host="db", database="openlibrary")
     cursor = connection.cursor()
     cursor.execute("select key from thing")
@@ -1812,9 +1798,4 @@
         start = timer()
         main(keys, ol_url="http://web:8080/", ol_config="conf/openlibrary.yml",
              data_provider="legacy")
-        print(f"main for {prefix} took", timer() - start)
-=======
-    from scripts.solr_builder.solr_builder.fn_to_cli import FnToCLI
-
-    FnToCLI(main).run()
->>>>>>> 16ba7706
+        print(f"main for {prefix} took", timer() - start)