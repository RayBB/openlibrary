$def with (work, book)

$ edition_config = get_edition_config()
$ is_privileged_user = ctx.user and (ctx.user.is_admin() or ctx.user.is_librarian())

<data value="edition-edit-page"
      data-isPrivilegedUser="$cond(is_privileged_user, 'true', 'false')"
      data-newwork="$_('-- Move to a new work')"
      data-removework="$_('Remove this work')"
      data-selectlanguage="$_('Select this language')"
      data-removelanguage="$_('Remove this language')"
></data>

$def radiobuttons(name, options, value):
    $for v in options:
        $ id = name + '--' + v.replace(' ', '-')
        $ checked = cond(v == value, 'checked="checked"', '')
        <input name="$name" type="radio" id="$id" value="$v" $checked />
        <label for="$id">$v</label>
        &nbsp;&nbsp;


$# Render the ith language input field
$jsdef render_language_field(i, language):
    <div class="input">
      <input name="languages--$i" class="language language-autocomplete" type="text" id="language-$i" value="$language.name"/>
      <input name="edition--languages--$i--key" type="hidden" id="language-$i-key" value="$language.key" />
      <a href="javascript:;" class="remove red plain hidden" title="$_('Remove this language')">[x]</a>
      <br/><a href="javascript:;" class="add small">$_('Add another language?')</a>
    </div>

$# Render the ith translated_from language input field
$jsdef render_translated_from_language_field(i, language):
    <div class="input">
      <input type="text" name="translated_from--$i" class="language language-autocomplete" id="edition-translated_from-$i" value="$language.name"/>
      <input type="hidden" name="edition--translated_from--$i--key"  id="edition-translated_from-$i-key" value="$language.key" />
      <a href="javascript:;" class="remove red plain hidden" title="$_('Remove this language')">[x]</a>
      $# Limit to only 1
      $# <br/><a href="javascript:;" class="add small">Add another language?</a>
    </div>


$# Render the ith work input field
$jsdef render_work_field(i, work):
    <div class="input">
        <input name="works--$i" class="work work-autocomplete" type="text" id="work-$i" value="$work.key.split('/')[-1]"/>
        <input name="edition--works--$i--key" type="hidden" id="work-$i-key" value="$work.key" />
        <a href="javascript:;" class="remove red plain hidden" title="$_('Remove this work')">[x]</a>
        $# Limit to only 1
        $# <a href="javascript:;" class="add hidden">Add another work?</a>
    </div>

<<<<<<< HEAD
=======
$jsdef render_work_autocomplete_item(item):
    $if item.key == "__new__":
        <div class="ac_work ac_addnew">
            <span class="action">$_('-- Move to a new work')</span>
        </div>
    $else:
        <div class="ac_work" title="Select this work">
            <div class="cover">
                $if item.cover_i:
                    <img src="https://covers.openlibrary.org/b/id/$(item.cover_i)-M.jpg" alt="$_('Cover of: %(title)s', title=item.title)">
            </div>
            <span class="olid">$item.key.split('/')[2]</span>
            <span class="name">
                <span class="title">$item.full_title</span>
                $if item.first_publish_year:
                <span class="first_publish_year">($item.first_publish_year)</span>
            </span>
            <span class="byline">
                $if item.author_name:
                    $_('by') <span class="authors">${', '.join(item.author_name)}</span>
            </span>
            &bull;
            $if item.edition_count == 1:
                <span class="edition_count">$item.edition_count edition</span>
            $else:
                <span class="edition_count">$item.edition_count editions</span>
        </div>

<script type="text/javascript">
window.q.push(function() {
    \$("#languages").setup_multi_input_autocomplete(
        "input.language-autocomplete",
        render_language_field,
        { endpoint: "/languages/_autocomplete" },
        {
            max: 6,
            formatItem: render_language_autocomplete_item
        });

    \$("#translated_from_languages").setup_multi_input_autocomplete(
        "input.language-autocomplete",
        render_translated_from_language_field,
        { endpoint: "/languages/_autocomplete" },
        {
            max: 6,
            formatItem: render_language_autocomplete_item
        });

    \$("#works").setup_multi_input_autocomplete(
        "input.work-autocomplete",
        render_work_field,
        {
            endpoint: "/works/_autocomplete",
            addnew: $cond(is_privileged_user, 'true', 'false'),
            new_name: '$_('-- Move to a new work')',
        },
        {
            minChars: 2,
            max: 11,
            matchSubset: false,
            autoFill: false,
            formatItem: render_work_autocomplete_item
        });
});
</script>
>>>>>>> 7f77f47b

<fieldset class="major">
    <legend>$_("This Edition")</legend>

    <div class="formBack">



    <div class="formBackLeft">
        <div class="formElement">
            <div class="label">
                <label for="edition-title">$_('Title')</label>
                <span class="tip">$_("Enter the title of this specific edition.")</span>
            </div>
            <div class="input">
                <input type="text" name="edition--title" id="edition-title" value="$book.title"/>
                <input type="hidden" name="edition--title_prefix" value=""/>
            </div>
        </div>

        <div class="formElement">
            <div class="label"><label for="edition-subtitle">$_("Subtitle")</label>
                <span class="tip">$_("Usually distinguished by different or smaller type.") $_("For example:") <i>envisioning the next 50 years</i></span>
            </div>
            <div class="input">
                <input type="text" name="edition--subtitle" id="edition-subtitle" value="$book.subtitle"/>
            </div>
        </div>
        <fieldset class="major">
            <legend>$_("Publishing Info")</legend>


                <div class="formElement">
                    <div class="label">
                        <label for="edition-publishers">$_("Who is the publisher?")</label>
                        <span class="tip">$_("For example"): <em>Oxford University Press; Penguin; W.W. Norton</em></span>
                    </div>
                    <div class="input">
                        <input type="text" name="edition--publishers" id="edition-publishers" value="$'; '.join(book.publishers)"/>
                    </div>
                </div>

                <div class="formElement">
                    <div class="label">
                        <label for="edition-publish_places">$_("Where was the book published?")</label>
                        <span class="tip">$_("City, Country please.") $_("For example:") <i>New York, USA; Sydney, Australia</i></span>
                    </div>
                    <div class="input">
                        <input type="text" name="edition--publish_places" id="edition-publish_places" value="$'; '.join(book.publish_places)"/>
                    </div>
                </div>

                <div class="formElement">
                    <div class="label">
                        <label for="edition-publish_date">$_("When was it published?")</label>
                        <span class="tip">$_("You should be able to find this in the first few pages of the book.")</span>
                    </div>
                    <div class="input">
                        <input type="text" name="edition--publish_date" id="edition-publish_date" value="$book.publish_date"/>
                    </div>
                </div>




                <div class="formElement">
                    <div class="label">
                        <label for="edition-copyright_date">$_("What is the copyright date?")</label>
                        <span class="tip">$_("The year following the copyright statement.")</span>
                    </div>
                    <div class="input">
                        <input type="text" name="edition--copyright_date" id="edition-copyright_date" value="$book.copyright_date"/>
                    </div>
                </div>

                <div class="formElement">
                    <div class="label">
                        <label for="edition-edition_name">$_("Edition Name (if applicable):")</label>
                        <span class="tip">$_("For example:") <i>Centennial edition</i>; <i>First edition</i></span>
                    </div>
                    <div class="input">
                        <input type="text" name="edition--edition_name" id="edition-edition_name" value="$book.edition_name"/>
                    </div>
                </div>

                <div class="formElement">
                    <div class="label">
                        <label for="edition-series">$_("Series Name (if applicable)")</label>
                        <span class="tip">$_("The name of the publisher's series.") $_("For example:") <i>The Story of Civilization, Part III</i></span>
                    </div>
                    <div class="input">
                        <input type="text" name="edition--series--0" id="edition-series" value="$(book.series and book.series[0] or '')"/>
                    </div>
                </div>
        </fieldset>





    </div>

    <div class="formBackRight">
        <div class="illustration">
            $:render_template("covers/book_cover", book)
            $:render_template("covers/change", book)
        </div>
    </div>

    <div class="clearfix"></div>



        <div class="clearfix"></div>

        <fieldset class="minor formBackLeft">
            <legend>$_("Contributors")</legend>

            <div class="formElement" id="roles">
                <div class="label">
                    <label for="select-role">$_("List the people involved")</label>
                    <span class="tip"></span>
                </div>
                <div class="input">
                    <div id="role-errors" class="note hidden"></div>
                    <table class="identifiers">
                    <tbody>
                        <tr id="roles-form">
                            <td align="right">
                                <select name="role" id="select-role" class="sansserif large">
                                    <option value="" selected="selected">$_("Select role")</option>
                                    $for role in edition_config.roles:
                                        <option>$role</option>

                                    <!-- <option>---</option> -->
                                    <!-- <option value="__add__">$_("Add a new role")</option> -->
                                </select>
                            </td>
                            <td>
                                <input type="text" id="role-name" name="name"/>
                            </td>
                            <td>
                                <button type="button" name="add" class="repeat-add larger">$_("Add")</button>
                            </td>
                        </tr>
                    </tbody>
                    </table>
                    <table class="identifiers">
                        <tbody id="roles-display">
                            <tr id="roles-template" class="repeat-item" style="display: none;">
                                <td align="right"><strong>{{role}}</strong></td>
                                <td>{{name}}
                                    <input type="hidden" name="{{prefix}}contributors--{{index}}--role" value="{{role}}"/>
                                    <input type="hidden" name="{{prefix}}contributors--{{index}}--name" value="{{name}}"/>
                                </td>
                                <td><a href="javascript:;" class="repeat-remove red plain" title="$_('Remove this contributor')">[x]</a></td>
                            </tr>
                            $ work = book.works[0]
                            $for i, a in enumerate(work.get_authors()):
                                <tr class="repeat-item">
                                    <td align="right"><strong>$_('Author')</strong></td>
                                    <td>$a.name</td>
                                    <td></td>
                                </tr>
                            $for i, c in enumerate(book.contributors):
                                <tr class="repeat-item">
                                    <td align="right"><strong>$c.role</strong></td>
                                    <td>$c.name
                                        <input type="hidden" name="edition--contributors--${i}--role" value="$c.role"/>
                                        <input type="hidden" name="edition--contributors--${i}--name" value="$c.name"/>
                                    </td>
                                    <td><a href="javascript:;" class="repeat-remove red plain" title="$_('Remove this contributor')">[x]</a></td>
                                </tr>
                        </tbody>
                    </table>
                </div>
            </div>

            <div class="formElement">
                <div class="label">
                    <label for="edition-by_statement">$_("By Statement:")</label>
                    <span class="tip">$_("For example:") <em>edited by David Anderson</em></span>
                </div>
                <div class="input">
                    <input name="edition--by_statement" type="text" id="edition-by_statement" value="$book.by_statement" />
                </div>
            </div>
        </fieldset>

        <fieldset class="minor formBackRight">

            <legend>$_('Languages')</legend>

            <div class="formElement" id="languages">
                <div class="label">
                    <label for="edition-language">$_("What language is this edition written in?")</label>
                    <span class="tip"></span>
                </div>
                $if book.languages:
                    $for i, lang in enumerate(book.languages):
                        $:render_language_field(i, lang)
                $else:
                    $:render_language_field(0, storage(name="", key=""))
            </div>

            <div class="formElement" id="translated-from">
                <div class="label">
                    <label for="is-translation">$_("Is it a translation of another book?")</label>
                    <span class="tip"></span>
                </div>
                $ translation = book.translation_of or book.translated_from
                $ checked_yes = cond(translation, 'checked="checked"', '')
                $ checked_no = cond(not translation, 'checked="checked"', '')
                $if translation:
                    $ style_hidden = ""
                $else:
                    $ style_hidden = "display: none;"

                <div class="input">
                    <br/>
                    <input type="radio" name="edition--translation" id="is-translation" value="no" $checked_no  onclick="\$('.transYes').customFadeOut();"/>
                    <label for="is-translation">$_("No")</label>
                </div>
                <div class="input">
                    <input type="radio" name="edition--translation" id="is-translation2" value="yes" $checked_yes onclick="\$('.transYes').customFadeIn();"/>
                    <label for="is-translation2">$_("Yes, it's a translation")</label>
                </div>

                <div class="transYes" style="$style_hidden">
                    <div class="label">
                        <span class="tip">$_("What's the original book?")</span>
                    </div>
                    <div class="input">
                        <input name="edition--translation_of" type="text" id="translation-of" value="$book.translation_of"/>
                    </div>
                </div>

                <div class="transYes" id="translated_from_languages" style="$style_hidden">
                    <div class="label">
                        <label for="edition-translated_from"><span class="tip">$_("What language was the original written in?")</span></label>
                    </div>
                    $if book.translated_from:
                        $for i, lang in enumerate(book.translated_from):
                            $:render_translated_from_language_field(i, lang)
                    $else:
                        $:render_translated_from_language_field(0, storage(name="", key=""))
                </div>

            </div>


        </fieldset>

        <div class="clearfix"></div>

        <div class="formElement">
            <div class="label">
                <label for="edition-description">$_("Description of this edition")</label>
                <span class="tip">$_("Only if it's different from the work's description")</span>
            </div>
            <div class="input">
                <textarea name="edition--description" id="edition-description" rows="3" cols="50">$book.description</textarea>
            </div>
        </div>

        <div class="formElement">
            <div class="label">
                <label for="edition-toc">$_('Table of Contents')</label>
                <span class="tip">$:_('Use a "*" for an indent, a "|" to add a column, and line breaks for new lines. Like this:')</span><br/><br/>
        <pre class="smaller gray"> * Part 1 | THIS WORLD | 1
        ** Chapter 1 | Of the Nature of Flatland | 3
        ** Chapter 2 | Of the Climate and Houses in Flatland | 5
        * Part 2 | OTHER WORLDS | 42</pre>
        <br/>
            </div>
            <div class="input">
                <textarea name="edition--table_of_contents" id="edition-toc" rows="5" cols="50">$book.get_toc_text()</textarea>
            </div>
        </div>

        <div class="formElement">
            <div class="label">
                <label for="edition-notes">$_("Any notes about this specific edition?")</label>
            <span class="tip">$_("Anything about the book that may be of interest.") $_("For example:") <i>A Plume Book</i>.</span>
            </div>
            <div class="input">
                <textarea name="edition--notes" class="markdown" id="edition-notes" rows="3" cols="50">$book.notes</textarea>
            </div>
        </div>

        <div class="formElement">
            <div class="label">
                <label for="edition-title_other">$_("Is it known by any other titles?")</label>
                <span class="tip">$_("Use this field if the title is different on the cover or spine. If the edition is a collection or anthology, you may also add the individual titles of each work here.")</span>
            </div>
            <div class="input">
                <input type="text" name="edition--other_titles--0" id="edition-title_other" value="$(book.other_titles and book.other_titles[0])"/>
                <div class="tip">$_("For example:") <i>Eaters of the Dead</i> $_("is an alternate title for") <i><a href="/books/OL24923038M">The 13th Warrior</a></i>.</div>
            </div>
            $if book.other_titles and len(book.other_titles) > 1:
                $for i, t in enumerate(book.other_titles):
                    $if i > 0:
                        <input type="hidden" name="edition--other_titles--$i" value="$book.other_titles[i]"/>
        </div>

        <div class="formElement formBackLeft">
            <div class="label">
                <label for="edition--works--$0">$_("What work is this an edition of?")</label>
                <span class="tip">
                    $_("Sometimes editions can be associated with the wrong work. You can correct that here.")
                    $_("You can search by title or by Open Library ID (like")
                    <a href="/works/OL262757W" target="_blank"><em>OL262757W</em></a>).
                    <br/>
                    $_("WARNING: Any edits made to the work from this page will be ignored.")
                </span>
            </div>
            <div id="works">
                $if book.works:
                    $for i, work in enumerate(book.works):
                        $:render_work_field(i, work)
                $else:
                    $:render_work_field(0, storage(title="", key=""))
            </div>
        </div>

    </div>

</fieldset>

<fieldset class="major" id="identifiers">
    <legend>$_("ID Numbers")</legend>
    <div class="formBack">

        <div id="id-errors" class="note" style="display: none"></div>
        <div class="formElement">
            <div class="label">
                <label for="select-id">$_("Do you know any identifiers for this edition?")</label>
                <span class="tip">$_("Like, ISBN?")</span>
            </div>
            <div class="input">
                <table class="identifiers">
                    <tr id="identifiers-form">
                        <td align="right">
                            <select name="name" id="select-id">
                            $ id_labels = dict((d.name, d.label) for d in edition_config.identifiers)
                            $ id_dict = dict((id.name, id) for id in edition_config.identifiers)
 							$ popular = ["ocaid", "isbn_10", "isbn_13", "lccn", "oclc_numbers", "goodreads", "librarything"]
							$ set1 = [id_dict[name] for name in popular if name in id_dict]
                            $ set2 = sorted([id for id in edition_config.identifiers if id.name not in popular], key=lambda id:id.label)

                                <option value="">$_('Select one of many...')</option>
                                $for id in set1:
                                    <option value="$id.name">$id.label</option>
                                <optgroup label="----------"></optgroup>
                                $for id in set2:
                                    <option value="$id.name">$id.label</option>

                                <!-- <option>---</option> -->
                                <!-- <option value="__add__">Add a new ID type</option> -->
                            </select>
                        </td>
                        <td>
                            <input type="text" name="value" id="id-value"/>
                        </td>
                        <td>
                            <button type="button" name="add" class="repeat-add larger">$_("Add")</button>
                        </td>
                    </tr>
                    <tbody id="identifiers-display">
                        <tr id="identifiers-template" style="display: none;" class="repeat-item">
                            <td align="right"><strong>{{\$("#select-id").find("option[value=" + name + "]").html()}}</strong></td>
                            <td width="380">{{value}}
                                <input type="hidden" name="{{prefix}}identifiers--{{index}}--name" value="{{name}}"/>
                                <input type="hidden" name="{{prefix}}identifiers--{{index}}--value" value="{{value}}"/>
                            </td>
                            <td><a href="javascript:;" class="repeat-remove red plain" title="Remove this identifier">[x]</a></td>
                        </tr>
                        <tr>
                            <td align="right">Open Library</td>
                            <td>$book.key.split("/")[-1]</td>
                            <td></td>
                        </tr>
                        $for i, id in enumerate(book.get_identifiers().values()):
                        <tr id="identifiers--$i" class="repeat-item">
                            <td align="right"><strong>$id_labels.get(id.name, id.name)</strong></td>
                            <td>$id.value
                                <input type="hidden" name="edition--identifiers--${i}--name" value="$id.name"/>
                                <input type="hidden" name="edition--identifiers--${i}--value" value="$id.value"/>
                            </td>
                            $# Disable removing ocaid for regular users.
                            $ admin_user = ctx.user and (ctx.user.is_admin() or ctx.user.is_librarian())
                            $if id.name == "ocaid" and not admin_user:
                                <td></td>
                            $else:
                                <td><a href="javascript:;" class="repeat-remove red plain" title="Remove this identifier">[x]</a></td>
                        </tr>
                    </tbody>
                </table>
            </div>
        </div>
    </div>
</fieldset>

<fieldset class="major" id="classifications">
    <legend>$_("Classifications")</legend>
    <div class="formBack">

        <div id="classification-errors" class="note hidden"></div>
        <div class="formElement">
            <div class="label">
                <label for="select-classification">$_("Do you know any classifications of this edition?")</label>
                <span class="tip">$_("Like, Dewey Decimal?")</span>
            </div>
            <div class="input">
                <table class="classifications identifiers">
                    <tr id="classifications-form">
                        <td align="right">
                            $ classification_labels = dict((d.name, d.label) for d in edition_config.classifications)
                            <select name="name" id="select-classification">
                                <option value="">$_("Select one of many...")</option>
                                $for d in edition_config.classifications:
                                    <option value="$d.name">$d.label</option>

                                <!-- <option>---</option> -->
                                <!-- <option value="__add__">$_("Add a new classification type")</option> -->
                            </select>
                        </td>
                        <td>
                            <input type="text" name="value" id="classification-value" size="20"/>
                        </td>
                        <td >
                            <button type="button" name="add" class="repeat-add larger">$_("Add")</button>
                        </td>
                    </tr>
                    <tbody id="classifications-display">
                        <tr id="classifications-template" style="display: none;" class="repeat-item">
                            <td align="right"><strong>{{\$("#select-classification").find("option[value=" + name + "]").html()}}</strong></td>
                            <td width="380">{{value}}
                                <input type="hidden" name="{{prefix}}classifications--{{index}}--name" value="{{name}}"/>
                                <input type="hidden" name="{{prefix}}classifications--{{index}}--value" value="{{value}}"/>
                            </td>
                            <td><a href="javascript:;" class="repeat-remove red plain" title="$_('Remove this classification')">[x]</a></td>
                        </tr>
                        $for i, id in enumerate(book.get_classifications().values()):
                        <tr id="classifications--$i" class="repeat-item">
                            <td align="right"><strong>$classification_labels.get(id.name, id.name)</strong></td>
                            <td>$id.value
                                <input type="hidden" name="edition--classifications--${i}--name" value="$id.name"/>
                                <input type="hidden" name="edition--classifications--${i}--value" value="$id.value"/>
                            </td>
                            <td><a href="javascript:;" class="repeat-remove red plain" title="$_('Remove this classification')">[x]</a></td>
                        </tr>
                    </tbody>
                </table>
            </div>
        </div>
    </div>
</fieldset>



<fieldset class="major" style="padding:0;">
    <legend>$_("The Physical Object")</legend>
    <div class="formBack">

        <fieldset class="minor formBackLeft">
            <div class="formElement">
                <div class="label">
                    <label for="edition--physical_format">$_("What sort of book is it?")</label>
                    <span class="tip">$_("Paperback; Hardcover, etc.")</span>
                </div>
                <div class="input">
                    <input name="edition--physical_format" type="text" id="edition--physical_format" value="$book.physical_format"/>
                </div>
            </div>
            <div class="formElement">
                <div class="label">
                    <label for="edition--number_of_pages">$_("How many pages?")</label>
                    <span class="tip"></span>
                </div>
                <div class="input">
                    <input name="edition--number_of_pages" type="number"
                        step="1" id="edition--number_of_pages" value="$book.number_of_pages"/>
                </div>
            </div>
            <div class="formElement">
                <div class="label">
                    <label for="edition--pagination">$_("Pagination?")</label>
                    <span class="tip">$_("Note the highest number in each pagination pattern.") <a href="/help/faq/editing#physical-object" target="_blank">$_("Help")</a></span>
                </div>
                <div class="input">
                    <input name="edition--pagination" type="text" id="edition--pagination" value="$book.pagination"/>
                    <div class="tip">$_("For example:") <em>xii, 346p.</em></div>
                </div>
            </div>

            <div class="formElement">
                <div class="label">
                    <label for="edition--weight--value">$_("How much does the book weigh?")</label>
                    <span class="tip"></span>
                </div>
                <div class="input">
                    $ weight = book.get_weight() or storage(value="", units="grams")
                    <input name="edition--weight--value" type="number" step="any"
                           id="edition--weight--value" size="6" value="$weight.value"/>
                    <span class="tip">
                        $:radiobuttons("edition--weight--units", ["grams", "kilos", "ounces", "pounds"], weight.units)
                    </span>
                </div>
            </div>
        </fieldset>

            <fieldset class="minor formBackRight">
                <legend>$_("Dimensions")</legend>
                $ dimensions = book.get_physical_dimensions() or storage(height="", width="", depth="", units="inches")
                  <span class="tip">
                    $:radiobuttons("edition--physical_dimensions--units", ["centimeters", "inches"], dimensions.units)
                  </span>

                <div class="formElement">
                    <div class="input">
                        <table cellpadding="1">
                        <tbody>
                            <tr>
                                <td rowspan="3"><img src="/images/dimensions.png" alt="dimensions" width="107" height="69" align="left"/></td>
                                <td><span class="tip"><label for="dimensions-height">$_("Height:")</label> </span></td>
                                <td><input name="edition--physical_dimensions--height" type="number" step="any"
                                           id="dimensions-height" size="6" value="$dimensions.height"/></td>
                            </tr>
                            <tr>
                                <td><span class="tip"><label for="dimensions-width">$_("Width:")</label> </span></td>
                                <td><input name="edition--physical_dimensions--width" type="number" step="any"
                                           id="dimensions-width" size="6" value="$dimensions.width"/></td>
                            </tr>
                            <tr>
                                <td><span class="tip"><label for="dimensions-depth">$_("Depth:")</label> </span></td>
                                <td><input name="edition--physical_dimensions--depth" type="number" step="any"
                                           id="dimensions-depth" size="6" value="$dimensions.depth"/></td>
                            </tr>
                        </tbody>
                        </table>
                    </div>
                </div>
            </fieldset>
    </div>

</fieldset>

$if ctx.user and ctx.user.is_admin():
    <fieldset class="major adminOnly">
        <legend>$_("Admin Only")</legend>
        <div class="formElement">
            <div class="label">
                <label for="edition-first_sentence">$_("Additional Metadata")</label>
                <span class="tip">$_('This field can accept arbitrary key:value pairs')</span>
            </div>
            <div class="input">
                <textarea name="additional_metadata" id="additional_metadata" rows="15" cols="50">foo:bar</textarea>
            </div>
        </div>
    </fieldset>

$if ctx.user:
    <fieldset class="major">
        <div class="formElement">
            <div class="label">
                <label for="edition-first_sentence">$_("First sentence")</label>
                <span class="tip"></span>
            </div>
            <div class="input">
                <textarea name="edition--first_sentence" id="edition-first_sentence" rows="3" cols="50">$book.first_sentence</textarea>
            </div>
        </div>
    </fieldset>

<script type="text/javascript">
<!--
    window.q.push(function() {
        // FIXME: Error code duplicated in various templates.
        // Should be pushed into a macro.
        function error(errordiv, input, message) {
            \$(errordiv).show().html(message);
            \$(input).focus();
            return false;
        }

        \$("#roles").repeat({
            vars: {
                "prefix": "edition--"
            },
            validate: function(data) {
                if (data.role == "" || data.role == "---") {
                    return error("#role-errors", "#select-role", "$_('Please select a role.')");
                }

                if (data.name == "") {
                    return error("#role-errors", "#role-name", "$_('You need to give this ROLE a name.')".replace(/ROLE/, data.role));
                }

                \$("#role-errors").hide();
                return true;
            }
        });
        \$("#identifiers").repeat({
            vars: {
                "prefix": "edition--"
            },
            validate: function(data) {
                if (data.name == "" || data.name == "---") {
                    return error("#id-errors", "select-id", "$_('Please select an identifier.')")
                }
                var label = \$("#select-id").find("option[value=" + data.name + "]").html();
                if (data.value == "") {
                    return error("#id-errors", "id-value", "$_('You need to give a value to ID.')".replace(/ID/, label));
                }
                if (['ocaid'].includes(data.name) && /\s/g.test(data.value)) {
                    return error("#id-errors", "id-value", "$_('ID ids cannot contain whitespace.')".replace(/ID/, label));
                }
                if (data.name == "isbn_10" && data.value.length != 10) {
                    return error("#id-errors", "id-value", "$_('ID must be exactly 10 characters [0-9] or X.')".replace(/ID/, label));
                }
                if (data.name == "isbn_13" && data.value.replace(/-/g,'').length != 13) {
                    return error("#id-errors", "id-value", "$_('ID must be exactly 13 digits [0-9]. For example: 978-1-56619-909-4')".replace(/ID/, label));
                }
                \$("id-errors").hide();
                return true;
            }
        });
        \$("#classifications").repeat({
            vars: {
                "prefix": "edition--"
            },
            validate: function(data) {
                if (data.name == "" || data.name == "---") {
                    return error("#classification-errors", "#select-classification", "$_('Please select a classification.')");
                }

                if (data.value == "") {
                    var label = \$("#select-classification").find("option[value=" + data.name + "]").html();
                    return error("#classification-errors", "#classification-value", "$_('You need to give a value to CLASS.')".replace(/CLASS/, label));
                }

                \$("#classification-errors").hide();
                return true;
            }
        });
    });
//-->
</script><|MERGE_RESOLUTION|>--- conflicted
+++ resolved
@@ -9,6 +9,8 @@
       data-removework="$_('Remove this work')"
       data-selectlanguage="$_('Select this language')"
       data-removelanguage="$_('Remove this language')"
+      data-anotherlangage="$_('Add another language?')"
+      data-by="$_('by')"
 ></data>
 
 $def radiobuttons(name, options, value):
@@ -50,74 +52,6 @@
         $# <a href="javascript:;" class="add hidden">Add another work?</a>
     </div>
 
-<<<<<<< HEAD
-=======
-$jsdef render_work_autocomplete_item(item):
-    $if item.key == "__new__":
-        <div class="ac_work ac_addnew">
-            <span class="action">$_('-- Move to a new work')</span>
-        </div>
-    $else:
-        <div class="ac_work" title="Select this work">
-            <div class="cover">
-                $if item.cover_i:
-                    <img src="https://covers.openlibrary.org/b/id/$(item.cover_i)-M.jpg" alt="$_('Cover of: %(title)s', title=item.title)">
-            </div>
-            <span class="olid">$item.key.split('/')[2]</span>
-            <span class="name">
-                <span class="title">$item.full_title</span>
-                $if item.first_publish_year:
-                <span class="first_publish_year">($item.first_publish_year)</span>
-            </span>
-            <span class="byline">
-                $if item.author_name:
-                    $_('by') <span class="authors">${', '.join(item.author_name)}</span>
-            </span>
-            &bull;
-            $if item.edition_count == 1:
-                <span class="edition_count">$item.edition_count edition</span>
-            $else:
-                <span class="edition_count">$item.edition_count editions</span>
-        </div>
-
-<script type="text/javascript">
-window.q.push(function() {
-    \$("#languages").setup_multi_input_autocomplete(
-        "input.language-autocomplete",
-        render_language_field,
-        { endpoint: "/languages/_autocomplete" },
-        {
-            max: 6,
-            formatItem: render_language_autocomplete_item
-        });
-
-    \$("#translated_from_languages").setup_multi_input_autocomplete(
-        "input.language-autocomplete",
-        render_translated_from_language_field,
-        { endpoint: "/languages/_autocomplete" },
-        {
-            max: 6,
-            formatItem: render_language_autocomplete_item
-        });
-
-    \$("#works").setup_multi_input_autocomplete(
-        "input.work-autocomplete",
-        render_work_field,
-        {
-            endpoint: "/works/_autocomplete",
-            addnew: $cond(is_privileged_user, 'true', 'false'),
-            new_name: '$_('-- Move to a new work')',
-        },
-        {
-            minChars: 2,
-            max: 11,
-            matchSubset: false,
-            autoFill: false,
-            formatItem: render_work_autocomplete_item
-        });
-});
-</script>
->>>>>>> 7f77f47b
 
 <fieldset class="major">
     <legend>$_("This Edition")</legend>
