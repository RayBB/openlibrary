<<<<<<< HEAD
$def with (authors, name_path, dict_path,work=None)
=======
$def with (authors, name_path, dict_path, readonly=False)
>>>>>>> f3b26c2c
$# :param list[dict] authors: e.g. {name: str, key: str}
$# :param str name_path: form path for the user-visible author name
$# :param str dict_path: form path for the author dict

$# Import for side-effect of defining jsdef functions
$:render_template('jsdef/LazyAuthorPreview', None)

$jsdef render_author_autocomplete_item(item):
    $if item.key == "__new__":
        <div class="ac_author ac_addnew" title="$_('Add a new author')">
            <span class="action">$_("Create a new record for") </span>
            <span class="name">$item.name</span>
        </div>
    $else:
        $:render_lazy_author_preview(item)

<<<<<<< HEAD
$jsdef render_author(name_path, dict_path, disabled, i, author):
    <div class="input">
        <input name="$name_path--$i" class="author author-autocomplete" type="text" id="author-$i" value="$author.name" $cond(disabled,'readonly','')>
        <input name="$dict_path--$i--author--key" type="hidden" id="author-$i-key" value="$author.key" />
        <a href="javascript:;" class="remove red plain" title="$_('Remove this author')">[&times;]</a>&nbsp;
        <a href="javascript:;" class="add">$_("Add another author?")</a>
=======
$jsdef render_author(name_path, dict_path, readonly, i, author):
    <div class="input ac-input mia__input">
        <div class="mia__reorder">≡</div>
        <input class="ac-input__visible" name="$name_path--$i" type="text" value="$author.name" $cond(readonly, 'readonly', '')>
        <input class="ac-input__value" name="$dict_path--$i--author--key" type="hidden" value="$author.key" />
        <a class="mia__remove" href="javascript:;" title="$_('Remove this author')">[&times;]</a>&nbsp;
>>>>>>> f3b26c2c
    </div>

$ config = {'name_path': name_path, 'dict_path': dict_path}
<div class="multi-input-autocomplete multi-input-autocomplete--author" data-config="$dumps(config)">
    $for author in (authors or [storage(name="", key="")]):
<<<<<<< HEAD
        $if work:
            $:render_author(name_path, dict_path,True, loop.index0, author)
        $else:
            $:render_author(name_path, dict_path,False, loop.index0, author)
</div>
<script type="text/javascript">
window.q.push( function () {
    \$("#authors").setup_multi_input_autocomplete(
        "input.author-autocomplete",
        render_author.bind(null, "$name_path", "$dict_path", false),
        {
            endpoint: "/authors/_autocomplete",
            // Don't render "Create new author" if searching by key
            addnew: function(query) { return !/^OL\d+A/i.test(query); },
        },
        {
            minChars: 2,
            max: 11,
            matchSubset: false,
            autoFill: false,
            formatItem: render_author_autocomplete_item
        });
} );
</script>
=======
        $:render_author(name_path, dict_path, readonly, loop.index0, author)
    <a href="javascript:;" class="mia__add">$_("Add another author?")</a>
</div>
>>>>>>> f3b26c2c
<|MERGE_RESOLUTION|>--- conflicted
+++ resolved
@@ -1,8 +1,4 @@
-<<<<<<< HEAD
-$def with (authors, name_path, dict_path,work=None)
-=======
 $def with (authors, name_path, dict_path, readonly=False)
->>>>>>> f3b26c2c
 $# :param list[dict] authors: e.g. {name: str, key: str}
 $# :param str name_path: form path for the user-visible author name
 $# :param str dict_path: form path for the author dict
@@ -19,53 +15,17 @@
     $else:
         $:render_lazy_author_preview(item)
 
-<<<<<<< HEAD
-$jsdef render_author(name_path, dict_path, disabled, i, author):
-    <div class="input">
-        <input name="$name_path--$i" class="author author-autocomplete" type="text" id="author-$i" value="$author.name" $cond(disabled,'readonly','')>
-        <input name="$dict_path--$i--author--key" type="hidden" id="author-$i-key" value="$author.key" />
-        <a href="javascript:;" class="remove red plain" title="$_('Remove this author')">[&times;]</a>&nbsp;
-        <a href="javascript:;" class="add">$_("Add another author?")</a>
-=======
 $jsdef render_author(name_path, dict_path, readonly, i, author):
     <div class="input ac-input mia__input">
         <div class="mia__reorder">≡</div>
         <input class="ac-input__visible" name="$name_path--$i" type="text" value="$author.name" $cond(readonly, 'readonly', '')>
         <input class="ac-input__value" name="$dict_path--$i--author--key" type="hidden" value="$author.key" />
         <a class="mia__remove" href="javascript:;" title="$_('Remove this author')">[&times;]</a>&nbsp;
->>>>>>> f3b26c2c
     </div>
 
 $ config = {'name_path': name_path, 'dict_path': dict_path}
 <div class="multi-input-autocomplete multi-input-autocomplete--author" data-config="$dumps(config)">
     $for author in (authors or [storage(name="", key="")]):
-<<<<<<< HEAD
-        $if work:
-            $:render_author(name_path, dict_path,True, loop.index0, author)
-        $else:
-            $:render_author(name_path, dict_path,False, loop.index0, author)
-</div>
-<script type="text/javascript">
-window.q.push( function () {
-    \$("#authors").setup_multi_input_autocomplete(
-        "input.author-autocomplete",
-        render_author.bind(null, "$name_path", "$dict_path", false),
-        {
-            endpoint: "/authors/_autocomplete",
-            // Don't render "Create new author" if searching by key
-            addnew: function(query) { return !/^OL\d+A/i.test(query); },
-        },
-        {
-            minChars: 2,
-            max: 11,
-            matchSubset: false,
-            autoFill: false,
-            formatItem: render_author_autocomplete_item
-        });
-} );
-</script>
-=======
         $:render_author(name_path, dict_path, readonly, loop.index0, author)
     <a href="javascript:;" class="mia__add">$_("Add another author?")</a>
-</div>
->>>>>>> f3b26c2c
+</div>