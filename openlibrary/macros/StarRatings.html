--- conflicted
+++ resolved
@@ -33,9 +33,5 @@
     <span></span>
   </div>
   $if rating:
-<<<<<<< HEAD
-      <button type="submit" class="star-messaging">Clear my rating</button>
-=======
       <button type="submit" class="star-messaging">$_("Clear my rating")</button>
->>>>>>> bb06621b
 </form>