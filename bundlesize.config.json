--- conflicted
+++ resolved
@@ -82,11 +82,7 @@
     },
     {
       "path": "static/build/page-book.css",
-<<<<<<< HEAD
-      "maxSize": "13.6KB"
-=======
       "maxSize": "14KB"
->>>>>>> c443daaa
     },
     {
       "path": "static/build/page-edit.css",
