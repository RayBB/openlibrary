--- conflicted
+++ resolved
@@ -21,16 +21,12 @@
     - name: “Python 3.8 on focal”
       python: "3.8"
   allow_failures:
-<<<<<<< HEAD
     - name: “Python 3.8 on focal”
-=======
-    - name: “Python 3.8 on bionic”
-# Xenial has a very old version of node, so make sure Node 12 is installed
+# Ubuntu may have an old version of node, so make sure Node 12 is installed
 # and used instead. Should match Dockerfile.
 before_install:
   - nvm install 12
   - nvm use 12
->>>>>>> 3f26dd7e
 install:
   - pip install -r requirements_test.txt
   # if Travis is running Python 3, then
