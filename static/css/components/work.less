@import (less) "base/dl.less";

.workDetails {
  padding-bottom: 15px;
}

// Left (editionCover)
div.editionCover {
  min-height: 10px;
  padding-right: 1.5em;
}
@import (less) "components/cover.less";
@import (less) "components/illustration.less";
@import (less) "components/rating-form.less";
@import (less) "components/dropper.less";
@import (less) "components/listLists.less";

// Center (editionAbout)
div.editionAbout {
  min-height: 10px;

  h3 {
    font-size: 14px;
    margin: 0 0 1em;
  }

  p {
    margin: 1em 0;
    font-size: 13px;
  }
}

.book-description{
  margin-top: 5px;
  margin-bottom: 20px;
}

.addReadMore.showlesscontent .SecSec,
.addReadMore.showlesscontent .readLess {
    display: none;
}

.addReadMore.showmorecontent .readMore {
  display: none;
}

.addReadMore .readMore,
.addReadMore .readLess {
  margin-left: 2px;
  color: @link-blue;
  cursor: pointer;
  font-size: .8em;
}

.addReadMoreWrapTxt.showmorecontent .SecSec,
.addReadMoreWrapTxt.showmorecontent .readLess {
  display: block;
}

.checkboxes label {
display: inline-block;
padding-right: 10px;
white-space: nowrap;
}

.checkboxes input {
vertical-align: middle;
}

.sidebar-box {
max-height: 140px;
position: relative;
overflow: hidden;
}

.sidebar-box .read-more {
position: absolute;
bottom: 0;
left: 0;
width: 100%;
text-align: center;
margin: 0; padding: 30px 0;

/* "transparent" only works here because == rgba(0,0,0,0) */
background-image: linear-gradient(to bottom, transparent, white);
}

.section {
  margin-top: 20px;
}

h2.edition-byline {
  margin: 7px 2px 20px;
}

.first-published-date {
  color: @grey;
  font-size: .8em;
}

.edition-overview {
  background: @light-grey;
  padding: 10px;
  margin: 10px 0px;
}

.edition-overview .edition-title {
  margin-bottom: 0;
  color: @dark-grey;
}

.edition-overview .edition-subtitle {
  margin-top: 5px;
  font-size: 1.4em;
  font-weight: normal;
  color: @grey;
}

.work-menu {
  border-bottom: 1px solid @lighter-grey;
  padding-bottom: 5px;
  font-weight: bold;
<<<<<<< HEAD
  margin-top: 30px;
=======
  margin-top: 40px;
>>>>>>> 081bc66d
}

.work-menu li {
  display: inline;
  padding: 0px 15px;
  padding-bottom: 5px;
  font-size: 13px;
}

.work-menu li a {
  text-decoration: none;
  color: @grey;
}

.work-menu li.selected {
  border-bottom: 2px solid @link-blue;
}

.work-menu li:hover {
  border-bottom: 2px solid @link-blue;
}

.work-menu li.selected a {
  color: @link-blue;
}

.book-overview {
  padding-bottom: 10px;
  > div {
    margin: 10px 0;
  }
}

.meta dt, .meta dd {
  font-size: 12px;
}

@import (less) "components/readerStats.less";
@import (less) "components/link-box.less";

// Right  (editionTools)
div.editionTools {
  min-height: 10px;
  font-size: 100%;
  p {
    color: @grey;
  }
}
@import (less) "components/read-panel.less";

@media only screen and (min-width: @width-breakpoint-tablet) {
  @import (less) "components/work--tablet.less";
}

@media only screen and (min-width: @width-breakpoint-desktop) {
  div.edition {
    &Cover {
      float: left;
      width: 225px;
      margin-right: 1.5em;
      margin-bottom: 0;
    }
  }
}

.admin-bar {
  padding: 5px;
  background-color: @lightest-grey;
  form {
    display: inline-block;
  }
}

.mobile-borrow-cta {
  display: block;
}

@media only screen and (min-width: @width-breakpoint-tablet) {
  .mobile-borrow-cta {
    display: none;
  }
}

.print-disabled-download {
  text-align: center;
  padding: 7px 0 0 0;
<<<<<<< HEAD
=======
}

        
.edition-omniline {
  display: flex;
  border-top: 1px solid @lighter-grey;
  border-bottom: 1px solid @lighter-grey;
  margin: 20px 0 10px;

  h4 {
    padding-right: 5px;
  }

  h4:last-child {
    padding-right: 0;
  }
>>>>>>> 081bc66d
}<|MERGE_RESOLUTION|>--- conflicted
+++ resolved
@@ -120,11 +120,7 @@
   border-bottom: 1px solid @lighter-grey;
   padding-bottom: 5px;
   font-weight: bold;
-<<<<<<< HEAD
-  margin-top: 30px;
-=======
   margin-top: 40px;
->>>>>>> 081bc66d
 }
 
 .work-menu li {
@@ -211,8 +207,6 @@
 .print-disabled-download {
   text-align: center;
   padding: 7px 0 0 0;
-<<<<<<< HEAD
-=======
 }
 
         
@@ -229,5 +223,4 @@
   h4:last-child {
     padding-right: 0;
   }
->>>>>>> 081bc66d
 }