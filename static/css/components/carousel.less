--- conflicted
+++ resolved
@@ -18,19 +18,11 @@
   text-decoration: none !important;
 }
 h2.my-books-title{
-<<<<<<< HEAD
-  color: @grey;
+  color:@grey;
   font-weight: 600;
 }
 p.my-books-title{
   color:@link-blue;
-=======
-  color: #666;
-  font-weight: 600;
-}
-p.my-books-title{
-  color: #02598b;
->>>>>>> 73494667
   font-weight: 600;
   float: right;
   margin-top: -1.5rem;
