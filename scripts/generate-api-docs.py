from __future__ import print_function
import web
import os
import re
import shutil
from collections import defaultdict

template = """\
$def with (mod, submodules)
$ name = mod.split(".")[-1]

$name
$("=" * len(name))

$if submodules:
    Submodules
    ----------

    .. toctree::
       :maxdepth: 1

       $for m in submodules: $m

    Documentation
    -------------

    .. automodule:: $mod
$else:
    .. automodule:: $mod
"""

t = web.template.Template(template)

def docpath(path):
    return "docs/api/" + path.replace(".py", ".rst").replace("__init__", "index")

def modname(path):
    return path.replace(".py", "").replace("/__init__", "").replace("/", ".")

def write(path, text):
    dirname = os.path.dirname(path)
    if not os.path.exists(dirname):
        os.makedirs(dirname)

    print("writing", path)
    f = open(path, "w")
    f.write(text)
    f.close()

def find_python_sources(dir):
    ignores = [
        "openlibrary/catalog.*",
        "openlibrary/solr.*",
        "openlibrary/plugins/recaptcha.*",
        "openlibrary/plugins/akismet.*",
<<<<<<< HEAD
        "openlibrary/plugins/heartbeat.*",
=======
        "openlibrary/plugins/copyright.*",
>>>>>>> 53792cfd
        ".*tests",
        "infogami/plugins.*",
        "infogami.utils.markdown",
    ]
    re_ignore = re.compile("|".join(ignores))

    for dirpath, dirnames, filenames in os.walk(dir):
        if re_ignore.match(dirpath):
            print("ignoring", dirpath)
            continue

        for f in filenames:
            if f.endswith(".py"):
                yield os.path.join(dirpath, f)

def generate_docs(dir):
    shutil.rmtree(docpath(dir), ignore_errors=True)

    paths = list(find_python_sources(dir))

    submodule_dict = defaultdict(list)

    for path in paths:
        dir = os.path.dirname(path)

        if path.endswith("__init__.py"):
            dir = os.path.dirname(dir)

        submodule_dict[dir].append(path)

    for path in paths:
        dirname = os.path.dirname(path)
        if path.endswith("__init__.py"):
            submodules = [web.lstrips(docpath(s), docpath(dirname) + "/") for s in submodule_dict[dirname]]
        else:
            submodules = []
        submodules.sort()

        mod = modname(path)
        text = str(t(mod, submodules))
        write(docpath(path), text)

        # set the modification time same as the source file
        mtime = os.stat(path).st_mtime
        os.utime(docpath(path), (mtime, mtime))

def generate_index():
    filenames = sorted(os.listdir("docs/api"))

    f = open("docs/api/index.rst", "w")

    f.write("API Documentation\n")
    f.write("=================\n")
    f.write("\n")
    f.write(".. toctree::\n")
    f.write("   :maxdepth: 1\n")
    f.write("\n")
    f.write("\n".join("   " + filename for filename in filenames))

def main():
    generate_docs("openlibrary")
    generate_docs("infogami")
    #generate_index()

if __name__ == "__main__":
    main()<|MERGE_RESOLUTION|>--- conflicted
+++ resolved
@@ -53,11 +53,6 @@
         "openlibrary/solr.*",
         "openlibrary/plugins/recaptcha.*",
         "openlibrary/plugins/akismet.*",
-<<<<<<< HEAD
-        "openlibrary/plugins/heartbeat.*",
-=======
-        "openlibrary/plugins/copyright.*",
->>>>>>> 53792cfd
         ".*tests",
         "infogami/plugins.*",
         "infogami.utils.markdown",
