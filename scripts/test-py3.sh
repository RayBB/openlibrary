#!/bin/sh

python openlibrary/coverstore/warc.py

pytest --doctest-modules openlibrary/coverstore/warc.py

pytest --doctest-modules openlibrary/coverstore

pytest openlibrary/mocks openlibrary/olbase openlibrary/tests openlibrary/utils scripts/tests \
    openlibrary/catalog/add_book/tests/test_add_book.py \
    openlibrary/catalog/add_book/tests/test_load_book.py \
    openlibrary/catalog/add_book/tests/test_match.py \
    openlibrary/catalog/marc/tests/test_marc_binary.py \
    openlibrary/catalog/marc/tests/test_marc_html.py \
    openlibrary/catalog/merge/test_amazon.py \
    openlibrary/catalog/merge/test_merge.py \
    openlibrary/catalog/merge/test_merge_marc.py \
    openlibrary/catalog/merge/test_names.py \
    openlibrary/catalog/merge/test_normalize.py \
    openlibrary/coverstore/tests/test_code.py \
    openlibrary/coverstore/tests/test_coverstore.py \
    openlibrary/coverstore/tests/test_webapp.py \
    openlibrary/plugins/admin/tests/test_services.py \
    openlibrary/plugins/books/tests/test_doctests.py \
    openlibrary/plugins/books/tests/test_dynlinks.py \
    openlibrary/plugins/importapi/tests/test_code_ils.py \
    openlibrary/plugins/importapi/tests/test_import_edition_builder.py \
    openlibrary/plugins/openlibrary/tests/test_borrow_home.py \
    openlibrary/plugins/openlibrary/tests/test_lists.py \
    openlibrary/plugins/openlibrary/tests/test_stats.py \
    openlibrary/plugins/upstream/tests/test_account.py \
    openlibrary/plugins/upstream/tests/test_addbook.py \
    openlibrary/plugins/upstream/tests/test_forms.py \
    openlibrary/plugins/upstream/tests/test_merge_authors.py \
    openlibrary/plugins/upstream/tests/test_related_carousels.py \
    openlibrary/plugins/upstream/tests/test_utils.py \
<<<<<<< HEAD
    openlibrary/plugins/worksearch/tests/test_worksearch.py
=======
    openlibrary/plugins/worksearch/tests/test_worksearch.py \
    openlibrary/catalog/add_book/tests/test_load_book.py \
    openlibrary/catalog/add_book/tests/test_match.py \
    openlibrary/catalog/marc/tests/test_marc_binary.py \
    openlibrary/catalog/marc/tests/test_marc_html.py \
    openlibrary/catalog/merge/test_amazon.py \
    openlibrary/catalog/merge/test_merge.py \
    openlibrary/catalog/merge/test_merge_marc.py \
    openlibrary/catalog/merge/test_names.py \
    openlibrary/catalog/merge/test_normalize.py \
    openlibrary/tests/core/test_cache.py \
    openlibrary/tests/core/test_connections.py \
    openlibrary/tests/core/test_helpers.py \
    openlibrary/tests/core/test_ia.py \
    openlibrary/tests/core/test_i18n.py \
    openlibrary/tests/core/test_init.py \
    openlibrary/tests/core/test_lending.py \
    openlibrary/tests/core/test_lists_engine.py \
    openlibrary/tests/core/test_models.py \
    openlibrary/tests/core/test_olmarkdown.py \
    openlibrary/tests/core/test_processors.py \
    openlibrary/tests/core/test_processors_invalidation.py \
    openlibrary/tests/core/test_ratings.py \
    openlibrary/tests/core/test_sponsors.py \
    openlibrary/tests/core/test_vendors.py \
    openlibrary/tests/core/test_waitinglist.py \
    openlibrary/tests/solr/test_update_work.py 
>>>>>>> 061f07ec

# The following sections allow us to quickly spot tests that are fixed

# catalog: All failing tests run in allow failures (|| true) mode
pytest \
    openlibrary/catalog/marc/tests/test_get_subjects.py \
    openlibrary/catalog/marc/tests/test_marc.py \
    openlibrary/catalog/marc/tests/test_parse.py \
    openlibrary/tests/catalog/test_get_ia.py \
    openlibrary/tests/catalog/test_utils.py || true

# coverstore: All failing tests run in allow failures (|| true) mode
pytest \
    openlibrary/coverstore/tests/test_doctests.py || true

# plugins: All failing tests run in allow failures (|| true) mode
<<<<<<< HEAD
pytest \
    openlibrary/plugins/openlibrary/tests/test_home.py || true
=======
pytest openlibrary/plugins/books/tests/test_dynlinks.py \
    openlibrary/plugins/openlibrary/tests/test_home.py \
    openlibrary/plugins/upstream/tests/test_merge_authors.py || true

# openlibrary/tests: All failing tests run in allow failures (|| true) mode
pytest openlibrary/tests/accounts/test_models.py || true
>>>>>>> 061f07ec
<|MERGE_RESOLUTION|>--- conflicted
+++ resolved
@@ -1,28 +1,11 @@
 #!/bin/sh
 
-python openlibrary/coverstore/warc.py
-
-pytest --doctest-modules openlibrary/coverstore/warc.py
-
-pytest --doctest-modules openlibrary/coverstore
-
-pytest openlibrary/mocks openlibrary/olbase openlibrary/tests openlibrary/utils scripts/tests \
+pytest openlibrary/mocks openlibrary/olbase openlibrary/utils scripts/tests \
     openlibrary/catalog/add_book/tests/test_add_book.py \
-    openlibrary/catalog/add_book/tests/test_load_book.py \
-    openlibrary/catalog/add_book/tests/test_match.py \
-    openlibrary/catalog/marc/tests/test_marc_binary.py \
-    openlibrary/catalog/marc/tests/test_marc_html.py \
-    openlibrary/catalog/merge/test_amazon.py \
-    openlibrary/catalog/merge/test_merge.py \
-    openlibrary/catalog/merge/test_merge_marc.py \
-    openlibrary/catalog/merge/test_names.py \
-    openlibrary/catalog/merge/test_normalize.py \
     openlibrary/coverstore/tests/test_code.py \
-    openlibrary/coverstore/tests/test_coverstore.py \
     openlibrary/coverstore/tests/test_webapp.py \
     openlibrary/plugins/admin/tests/test_services.py \
     openlibrary/plugins/books/tests/test_doctests.py \
-    openlibrary/plugins/books/tests/test_dynlinks.py \
     openlibrary/plugins/importapi/tests/test_code_ils.py \
     openlibrary/plugins/importapi/tests/test_import_edition_builder.py \
     openlibrary/plugins/openlibrary/tests/test_borrow_home.py \
@@ -31,12 +14,8 @@
     openlibrary/plugins/upstream/tests/test_account.py \
     openlibrary/plugins/upstream/tests/test_addbook.py \
     openlibrary/plugins/upstream/tests/test_forms.py \
-    openlibrary/plugins/upstream/tests/test_merge_authors.py \
     openlibrary/plugins/upstream/tests/test_related_carousels.py \
     openlibrary/plugins/upstream/tests/test_utils.py \
-<<<<<<< HEAD
-    openlibrary/plugins/worksearch/tests/test_worksearch.py
-=======
     openlibrary/plugins/worksearch/tests/test_worksearch.py \
     openlibrary/catalog/add_book/tests/test_load_book.py \
     openlibrary/catalog/add_book/tests/test_match.py \
@@ -46,49 +25,22 @@
     openlibrary/catalog/merge/test_merge.py \
     openlibrary/catalog/merge/test_merge_marc.py \
     openlibrary/catalog/merge/test_names.py \
-    openlibrary/catalog/merge/test_normalize.py \
-    openlibrary/tests/core/test_cache.py \
-    openlibrary/tests/core/test_connections.py \
-    openlibrary/tests/core/test_helpers.py \
-    openlibrary/tests/core/test_ia.py \
-    openlibrary/tests/core/test_i18n.py \
-    openlibrary/tests/core/test_init.py \
-    openlibrary/tests/core/test_lending.py \
-    openlibrary/tests/core/test_lists_engine.py \
-    openlibrary/tests/core/test_models.py \
-    openlibrary/tests/core/test_olmarkdown.py \
-    openlibrary/tests/core/test_processors.py \
-    openlibrary/tests/core/test_processors_invalidation.py \
-    openlibrary/tests/core/test_ratings.py \
-    openlibrary/tests/core/test_sponsors.py \
-    openlibrary/tests/core/test_vendors.py \
-    openlibrary/tests/core/test_waitinglist.py \
-    openlibrary/tests/solr/test_update_work.py 
->>>>>>> 061f07ec
+    openlibrary/catalog/merge/test_normalize.py
 
 # The following sections allow us to quickly spot tests that are fixed
 
 # catalog: All failing tests run in allow failures (|| true) mode
-pytest \
-    openlibrary/catalog/marc/tests/test_get_subjects.py \
+pytest openlibrary/catalog/marc/tests/test_get_subjects.py \
     openlibrary/catalog/marc/tests/test_marc.py \
     openlibrary/catalog/marc/tests/test_parse.py \
     openlibrary/tests/catalog/test_get_ia.py \
     openlibrary/tests/catalog/test_utils.py || true
 
 # coverstore: All failing tests run in allow failures (|| true) mode
-pytest \
+pytest openlibrary/coverstore/tests/test_coverstore.py \
     openlibrary/coverstore/tests/test_doctests.py || true
 
 # plugins: All failing tests run in allow failures (|| true) mode
-<<<<<<< HEAD
-pytest \
-    openlibrary/plugins/openlibrary/tests/test_home.py || true
-=======
 pytest openlibrary/plugins/books/tests/test_dynlinks.py \
     openlibrary/plugins/openlibrary/tests/test_home.py \
-    openlibrary/plugins/upstream/tests/test_merge_authors.py || true
-
-# openlibrary/tests: All failing tests run in allow failures (|| true) mode
-pytest openlibrary/tests/accounts/test_models.py || true
->>>>>>> 061f07ec
+    openlibrary/plugins/upstream/tests/test_merge_authors.py || true