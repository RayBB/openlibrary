#!/bin/sh

<<<<<<< HEAD
pytest openlibrary/mocks openlibrary/olbase openlibrary/utils scripts/tests openlibrary/tests \
    openlibrary/catalog/add_book/tests/test_add_book.py \
    openlibrary/catalog/add_book/tests/test_load_book.py \
    openlibrary/catalog/add_book/tests/test_match.py \
    openlibrary/catalog/marc/tests/test_marc_binary.py \
    openlibrary/catalog/marc/tests/test_marc_html.py \
    openlibrary/catalog/merge/test_amazon.py \
    openlibrary/catalog/merge/test_merge.py \
    openlibrary/catalog/merge/test_merge_marc.py \
    openlibrary/catalog/merge/test_names.py \
    openlibrary/catalog/merge/test_normalize.py \
    openlibrary/coverstore/tests/test_code.py \
    openlibrary/coverstore/tests/test_coverstore.py \
    openlibrary/coverstore/tests/test_webapp.py \
    openlibrary/plugins/admin/tests/test_services.py \
    openlibrary/plugins/books/tests/test_doctests.py \
    openlibrary/plugins/books/tests/test_dynlinks.py \
    openlibrary/plugins/importapi/tests/test_code_ils.py \
    openlibrary/plugins/importapi/tests/test_import_edition_builder.py \
    openlibrary/plugins/openlibrary/tests/test_borrow_home.py \
    openlibrary/plugins/openlibrary/tests/test_lists.py \
    openlibrary/plugins/openlibrary/tests/test_stats.py \
    openlibrary/plugins/upstream/tests/test_account.py \
    openlibrary/plugins/upstream/tests/test_addbook.py \
    openlibrary/plugins/upstream/tests/test_forms.py \
    openlibrary/plugins/upstream/tests/test_merge_authors.py \
    openlibrary/plugins/upstream/tests/test_related_carousels.py \
    openlibrary/plugins/upstream/tests/test_utils.py \
    openlibrary/plugins/worksearch/tests/test_worksearch.py

# The following sections allow us to quickly spot tests that are fixed

# catalog: All failing tests run in allow failures (|| true) mode
pytest \
    openlibrary/catalog/marc/tests/test_get_subjects.py \
    openlibrary/catalog/marc/tests/test_marc.py \
    openlibrary/catalog/marc/tests/test_parse.py \
    openlibrary/tests/catalog/test_get_ia.py \
    openlibrary/tests/catalog/test_utils.py || true

# coverstore: All failing tests run in allow failures (|| true) mode
pytest openlibrary/coverstore/tests/test_doctests.py || true

# plugins: All failing tests run in allow failures (|| true) mode
pytest openlibrary/plugins/openlibrary/tests/test_home.py || true
=======
pytest openlibrary/catalog openlibrary/coverstore openlibrary/mocks openlibrary/olbase \
       openlibrary/plugins openlibrary/tests openlibrary/utils scripts/tests \
       --ignore=openlibrary/catalog/marc/tests/test_get_subjects.py \
       --ignore=openlibrary/catalog/marc/tests/test_marc.py \
       --ignore=openlibrary/catalog/marc/tests/test_parse.py \
       --ignore=openlibrary/tests/catalog/test_get_ia.py \
       --ignore=openlibrary/coverstore/tests/test_coverstore.py \
       --ignore=openlibrary/coverstore/tests/test_doctests.py \
       --ignore=openlibrary/plugins/openlibrary/tests/test_home.py \
       --ignore=openlibrary/plugins/upstream/tests/test_merge_authors.py
RETURN_CODE=$?
       
pytest openlibrary/catalog/marc/tests/test_get_subjects.py || true
pytest openlibrary/catalog/marc/tests/test_marc.py || true
pytest openlibrary/catalog/marc/tests/test_parse.py || true
pytest openlibrary/tests/catalog/test_get_ia.py || true
pytest openlibrary/coverstore/tests/test_coverstore.py || true
pytest openlibrary/coverstore/tests/test_doctests.py || true
pytest openlibrary/plugins/openlibrary/tests/test_home.py || true
pytest openlibrary/plugins/upstream/tests/test_merge_authors.py || true

exit ${RETURN_CODE}
>>>>>>> 807e6855
<|MERGE_RESOLUTION|>--- conflicted
+++ resolved
@@ -1,59 +1,11 @@
 #!/bin/sh
 
-<<<<<<< HEAD
-pytest openlibrary/mocks openlibrary/olbase openlibrary/utils scripts/tests openlibrary/tests \
-    openlibrary/catalog/add_book/tests/test_add_book.py \
-    openlibrary/catalog/add_book/tests/test_load_book.py \
-    openlibrary/catalog/add_book/tests/test_match.py \
-    openlibrary/catalog/marc/tests/test_marc_binary.py \
-    openlibrary/catalog/marc/tests/test_marc_html.py \
-    openlibrary/catalog/merge/test_amazon.py \
-    openlibrary/catalog/merge/test_merge.py \
-    openlibrary/catalog/merge/test_merge_marc.py \
-    openlibrary/catalog/merge/test_names.py \
-    openlibrary/catalog/merge/test_normalize.py \
-    openlibrary/coverstore/tests/test_code.py \
-    openlibrary/coverstore/tests/test_coverstore.py \
-    openlibrary/coverstore/tests/test_webapp.py \
-    openlibrary/plugins/admin/tests/test_services.py \
-    openlibrary/plugins/books/tests/test_doctests.py \
-    openlibrary/plugins/books/tests/test_dynlinks.py \
-    openlibrary/plugins/importapi/tests/test_code_ils.py \
-    openlibrary/plugins/importapi/tests/test_import_edition_builder.py \
-    openlibrary/plugins/openlibrary/tests/test_borrow_home.py \
-    openlibrary/plugins/openlibrary/tests/test_lists.py \
-    openlibrary/plugins/openlibrary/tests/test_stats.py \
-    openlibrary/plugins/upstream/tests/test_account.py \
-    openlibrary/plugins/upstream/tests/test_addbook.py \
-    openlibrary/plugins/upstream/tests/test_forms.py \
-    openlibrary/plugins/upstream/tests/test_merge_authors.py \
-    openlibrary/plugins/upstream/tests/test_related_carousels.py \
-    openlibrary/plugins/upstream/tests/test_utils.py \
-    openlibrary/plugins/worksearch/tests/test_worksearch.py
-
-# The following sections allow us to quickly spot tests that are fixed
-
-# catalog: All failing tests run in allow failures (|| true) mode
-pytest \
-    openlibrary/catalog/marc/tests/test_get_subjects.py \
-    openlibrary/catalog/marc/tests/test_marc.py \
-    openlibrary/catalog/marc/tests/test_parse.py \
-    openlibrary/tests/catalog/test_get_ia.py \
-    openlibrary/tests/catalog/test_utils.py || true
-
-# coverstore: All failing tests run in allow failures (|| true) mode
-pytest openlibrary/coverstore/tests/test_doctests.py || true
-
-# plugins: All failing tests run in allow failures (|| true) mode
-pytest openlibrary/plugins/openlibrary/tests/test_home.py || true
-=======
 pytest openlibrary/catalog openlibrary/coverstore openlibrary/mocks openlibrary/olbase \
        openlibrary/plugins openlibrary/tests openlibrary/utils scripts/tests \
        --ignore=openlibrary/catalog/marc/tests/test_get_subjects.py \
        --ignore=openlibrary/catalog/marc/tests/test_marc.py \
        --ignore=openlibrary/catalog/marc/tests/test_parse.py \
        --ignore=openlibrary/tests/catalog/test_get_ia.py \
-       --ignore=openlibrary/coverstore/tests/test_coverstore.py \
        --ignore=openlibrary/coverstore/tests/test_doctests.py \
        --ignore=openlibrary/plugins/openlibrary/tests/test_home.py \
        --ignore=openlibrary/plugins/upstream/tests/test_merge_authors.py
@@ -63,10 +15,8 @@
 pytest openlibrary/catalog/marc/tests/test_marc.py || true
 pytest openlibrary/catalog/marc/tests/test_parse.py || true
 pytest openlibrary/tests/catalog/test_get_ia.py || true
-pytest openlibrary/coverstore/tests/test_coverstore.py || true
 pytest openlibrary/coverstore/tests/test_doctests.py || true
 pytest openlibrary/plugins/openlibrary/tests/test_home.py || true
 pytest openlibrary/plugins/upstream/tests/test_merge_authors.py || true
 
-exit ${RETURN_CODE}
->>>>>>> 807e6855
+exit ${RETURN_CODE}