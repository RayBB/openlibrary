#!/bin/sh

pytest openlibrary/mocks openlibrary/olbase openlibrary/utils scripts/tests openlibrary/tests \
    openlibrary/catalog/add_book/tests/test_add_book.py \
    openlibrary/catalog/add_book/tests/test_load_book.py \
    openlibrary/catalog/add_book/tests/test_match.py \
    openlibrary/catalog/marc/tests/test_marc_binary.py \
    openlibrary/catalog/marc/tests/test_marc_html.py \
    openlibrary/catalog/merge/test_amazon.py \
    openlibrary/catalog/merge/test_merge.py \
    openlibrary/catalog/merge/test_merge_marc.py \
    openlibrary/catalog/merge/test_names.py \
    openlibrary/catalog/merge/test_normalize.py \
    openlibrary/coverstore/tests/test_code.py \
    openlibrary/coverstore/tests/test_coverstore.py \
    openlibrary/coverstore/tests/test_webapp.py \
    openlibrary/plugins/admin/tests/test_services.py \
    openlibrary/plugins/books/tests/test_doctests.py \
    openlibrary/plugins/books/tests/test_dynlinks.py \
    openlibrary/plugins/importapi/tests/test_code_ils.py \
    openlibrary/plugins/importapi/tests/test_import_edition_builder.py \
    openlibrary/plugins/openlibrary/tests/test_borrow_home.py \
    openlibrary/plugins/openlibrary/tests/test_lists.py \
    openlibrary/plugins/openlibrary/tests/test_stats.py \
    openlibrary/plugins/upstream/tests/test_account.py \
    openlibrary/plugins/upstream/tests/test_addbook.py \
    openlibrary/plugins/upstream/tests/test_forms.py \
    openlibrary/plugins/upstream/tests/test_merge_authors.py \
    openlibrary/plugins/upstream/tests/test_related_carousels.py \
    openlibrary/plugins/upstream/tests/test_utils.py \
    openlibrary/plugins/worksearch/tests/test_worksearch.py

# The following sections allow us to quickly spot tests that are fixed

# catalog: All failing tests run in allow failures (|| true) mode
pytest \
    openlibrary/catalog/marc/tests/test_get_subjects.py \
    openlibrary/catalog/marc/tests/test_marc.py \
    openlibrary/catalog/marc/tests/test_parse.py \
    openlibrary/tests/catalog/test_get_ia.py \
    openlibrary/tests/catalog/test_utils.py || true

# coverstore: All failing tests run in allow failures (|| true) mode
<<<<<<< HEAD
pytest openlibrary/coverstore/tests/test_doctests.py || true
=======
pytest \
    openlibrary/coverstore/tests/test_coverstore.py \
    openlibrary/coverstore/tests/test_doctests.py || true
>>>>>>> 05b938d9

# plugins: All failing tests run in allow failures (|| true) mode
pytest openlibrary/plugins/openlibrary/tests/test_home.py || true<|MERGE_RESOLUTION|>--- conflicted
+++ resolved
@@ -41,13 +41,7 @@
     openlibrary/tests/catalog/test_utils.py || true
 
 # coverstore: All failing tests run in allow failures (|| true) mode
-<<<<<<< HEAD
 pytest openlibrary/coverstore/tests/test_doctests.py || true
-=======
-pytest \
-    openlibrary/coverstore/tests/test_coverstore.py \
-    openlibrary/coverstore/tests/test_doctests.py || true
->>>>>>> 05b938d9
 
 # plugins: All failing tests run in allow failures (|| true) mode
 pytest openlibrary/plugins/openlibrary/tests/test_home.py || true